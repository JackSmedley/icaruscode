# This @product_deps@ file defines dependencies for this package.

# The *parent* line must the first non-commented line and defines this product and version
# The version must be of the form vxx_yy_zz (e.g. v01_02_03)
parent icaruscode v08_44_00
defaultqual e17

# These optional lines define where headers, libraries, and executables go and should
# be used only if your product does not conform to the defaults.
# Format: directory_type directory_path directory_name
#   where directory_type is one of incdir, libdir, or bindir
#   where directory_path is one of product_dir, fq_dir and -
# Defaults:
# incdir  product_dir  include
# fcldir  product_dir  fcl
# libdir  fq_dir       lib
# bindir  fq_dir       bin
#
fcldir  product_dir job
gdmldir product_dir gdml
fwdir   product_dir scripts

# table fragment to set FW_SEARCH_PATH needed
# to find gdml files:
table_fragment_begin
    pathPrepend(FW_SEARCH_PATH, ${ICARUSCODE_DIR}/gdml)
    pathPrepend(FHICL_FILE_PATH, .:./job)
    pathPrepend(PYTHONPATH, ${UPS_PROD_DIR}/python)
table_fragment_end

# With "product  version" table below, we now define depdendencies

# Add the dependent product and version

product             version
<<<<<<< HEAD
larsoft            v08_43_00
icarusutil         v08_43_00
icarus_data        v08_31_01
genie_xsec         v3_00_04a
guideline_sl       v2_0_0
sbndaq_artdaq_core v0_04_02_f02
=======
larsoft                   v08_44_00
icarusutil                v08_44_00
icarus_signal_processing  v08_41_00
icarus_data               v08_44_00
genie_xsec                v3_00_04a
fftw                      v3_3_8a
sbndaq_artdaq_core        v0_04_02_f02
>>>>>>> a40693ed

cetbuildtools	          v7_15_01	-	only_for_build
end_product_list

# Restore this temporarily...
# We now define allowed qualifiers and the corresponding qualifiers for the depdencies.
# Make a table by adding columns before "notes". 
# e15  - with gcc 6.4.0 and -std=c++1y
<<<<<<< HEAD
qualifier      larsoft        icarusutil     icarus_data  sbndaq_artdaq_core  genie_xsec              guideline_sl notes
e19:debug      e19:debug      e19:debug      -nq-         e19:s95:debug       G1810a0211a:k250:e1000  -nq-
e19:opt        e19:opt        e19:opt        -nq-         e19:s95:opt         G1810a0211a:k250:e1000  -nq-
e19:prof       e19:prof       e19:prof       -nq-         e19:s95:prof        G1810a0211a:k250:e1000  -nq-
e19:py2:debug  e19:py2:debug  e19:py2:debug  -nq-         e19:py2:s94:debug   G1810a0211a:k250:e1000  -nq-
e19:py2:prof   e19:py2:prof   e19:py2:prof   -nq-         e19:py2:s94:prof    G1810a0211a:k250:e1000  -nq-
c7:debug       c7:debug       c7:debug       -nq-         c7:s94:debug        G1810a0211a:k250:e1000  -nq-
c7:opt         c7:opt         c7:opt         -nq-         c7:s94:opt          G1810a0211a:k250:e1000  -nq-
c7:prof        c7:prof        c7:prof        -nq-         c7:s94:prof         G1810a0211a:k250:e1000  -nq-
=======
qualifier		larsoft			icarusutil   icarus_signal_processing   icarus_data  sbndaq_artdaq_core     genie_xsec              fftw  notes
e19:debug		e19:debug		e19:debug          e19:debug               -nq-        e19:s95:debug	    G1810a0211a:k250:e1000  debug
e19:opt			e19:opt			e19:opt     	   e19:opt                 -nq-        e19:s95:opt	    	G1810a0211a:k250:e1000  opt
e19:prof    	e19:prof		e19:prof    	   e19:prof                -nq-        e19:s95:prof	        G1810a0211a:k250:e1000  prof 
e19:py2:debug	e19:py2:debug	e19:py2:debug      e19:py2:debug           -nq-        e19:py2:s94:debug	G1810a0211a:k250:e1000  debug
e19:py2:prof    e19:py2:prof	e19:py2:prof       e19:py2:prof            -nq-        e19:py2:s94:prof	    G1810a0211a:k250:e1000  prof
c7:debug    	c7:debug    	c7:debug    	   c7:debug                -nq-        c7:s95:debug	        G1810a0211a:k250:e1000  debug
c7:opt      	c7:opt      	c7:opt      	   c7:opt                  -nq-        c7:s95:opt	    	G1810a0211a:k250:e1000  opt
c7:prof     	c7:prof     	c7:prof     	   c7:prof                 -nq-        c7:s95:prof	    	G1810a0211a:k250:e1000  prof
>>>>>>> a40693ed
end_qualifier_list

# Preserve tabs and formatting in emacs and vi / vim:

### Local Variables:
### tab-width: 8
### End:<|MERGE_RESOLUTION|>--- conflicted
+++ resolved
@@ -2,7 +2,6 @@
 
 # The *parent* line must the first non-commented line and defines this product and version
 # The version must be of the form vxx_yy_zz (e.g. v01_02_03)
-parent icaruscode v08_44_00
 defaultqual e17
 
 # These optional lines define where headers, libraries, and executables go and should
@@ -33,51 +32,30 @@
 # Add the dependent product and version
 
 product             version
-<<<<<<< HEAD
-larsoft            v08_43_00
-icarusutil         v08_43_00
-icarus_data        v08_31_01
-genie_xsec         v3_00_04a
-guideline_sl       v2_0_0
-sbndaq_artdaq_core v0_04_02_f02
-=======
 larsoft                   v08_44_00
 icarusutil                v08_44_00
 icarus_signal_processing  v08_41_00
 icarus_data               v08_44_00
 genie_xsec                v3_00_04a
+guideline_sl              v2_0_0
 fftw                      v3_3_8a
 sbndaq_artdaq_core        v0_04_02_f02
->>>>>>> a40693ed
 
-cetbuildtools	          v7_15_01	-	only_for_build
 end_product_list
 
 # Restore this temporarily...
 # We now define allowed qualifiers and the corresponding qualifiers for the depdencies.
 # Make a table by adding columns before "notes". 
 # e15  - with gcc 6.4.0 and -std=c++1y
-<<<<<<< HEAD
-qualifier      larsoft        icarusutil     icarus_data  sbndaq_artdaq_core  genie_xsec              guideline_sl notes
-e19:debug      e19:debug      e19:debug      -nq-         e19:s95:debug       G1810a0211a:k250:e1000  -nq-
-e19:opt        e19:opt        e19:opt        -nq-         e19:s95:opt         G1810a0211a:k250:e1000  -nq-
-e19:prof       e19:prof       e19:prof       -nq-         e19:s95:prof        G1810a0211a:k250:e1000  -nq-
-e19:py2:debug  e19:py2:debug  e19:py2:debug  -nq-         e19:py2:s94:debug   G1810a0211a:k250:e1000  -nq-
-e19:py2:prof   e19:py2:prof   e19:py2:prof   -nq-         e19:py2:s94:prof    G1810a0211a:k250:e1000  -nq-
-c7:debug       c7:debug       c7:debug       -nq-         c7:s94:debug        G1810a0211a:k250:e1000  -nq-
-c7:opt         c7:opt         c7:opt         -nq-         c7:s94:opt          G1810a0211a:k250:e1000  -nq-
-c7:prof        c7:prof        c7:prof        -nq-         c7:s94:prof         G1810a0211a:k250:e1000  -nq-
-=======
-qualifier		larsoft			icarusutil   icarus_signal_processing   icarus_data  sbndaq_artdaq_core     genie_xsec              fftw  notes
-e19:debug		e19:debug		e19:debug          e19:debug               -nq-        e19:s95:debug	    G1810a0211a:k250:e1000  debug
-e19:opt			e19:opt			e19:opt     	   e19:opt                 -nq-        e19:s95:opt	    	G1810a0211a:k250:e1000  opt
-e19:prof    	e19:prof		e19:prof    	   e19:prof                -nq-        e19:s95:prof	        G1810a0211a:k250:e1000  prof 
-e19:py2:debug	e19:py2:debug	e19:py2:debug      e19:py2:debug           -nq-        e19:py2:s94:debug	G1810a0211a:k250:e1000  debug
-e19:py2:prof    e19:py2:prof	e19:py2:prof       e19:py2:prof            -nq-        e19:py2:s94:prof	    G1810a0211a:k250:e1000  prof
-c7:debug    	c7:debug    	c7:debug    	   c7:debug                -nq-        c7:s95:debug	        G1810a0211a:k250:e1000  debug
-c7:opt      	c7:opt      	c7:opt      	   c7:opt                  -nq-        c7:s95:opt	    	G1810a0211a:k250:e1000  opt
-c7:prof     	c7:prof     	c7:prof     	   c7:prof                 -nq-        c7:s95:prof	    	G1810a0211a:k250:e1000  prof
->>>>>>> a40693ed
+qualifier		larsoft			icarusutil   icarus_signal_processing   icarus_data  sbndaq_artdaq_core     genie_xsec              fftw  guideline_sl notes
+e19:debug		e19:debug		e19:debug          e19:debug               -nq-        e19:s95:debug	    G1810a0211a:k250:e1000  debug    -nq-
+e19:opt			e19:opt			e19:opt     	   e19:opt                 -nq-        e19:s95:opt	    	G1810a0211a:k250:e1000  opt      -nq-
+e19:prof    	e19:prof		e19:prof    	   e19:prof                -nq-        e19:s95:prof	        G1810a0211a:k250:e1000  prof     -nq-
+e19:py2:debug	e19:py2:debug	e19:py2:debug      e19:py2:debug           -nq-        e19:py2:s94:debug	G1810a0211a:k250:e1000  debug    -nq-
+e19:py2:prof    e19:py2:prof	e19:py2:prof       e19:py2:prof            -nq-        e19:py2:s94:prof	    G1810a0211a:k250:e1000  prof     -nq-
+c7:debug    	c7:debug    	c7:debug    	   c7:debug                -nq-        c7:s95:debug	        G1810a0211a:k250:e1000  debug    -nq-
+c7:opt      	c7:opt      	c7:opt      	   c7:opt                  -nq-        c7:s95:opt	    	G1810a0211a:k250:e1000  opt      -nq-
+c7:prof     	c7:prof     	c7:prof     	   c7:prof                 -nq-        c7:s95:prof	    	G1810a0211a:k250:e1000  prof     -nq-
 end_qualifier_list
 
 # Preserve tabs and formatting in emacs and vi / vim:
