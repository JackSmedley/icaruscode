/**
  * @file icaruscode/Filters/FilterCRTPMTMatching_module.cc
  * @author Francesco Poppi, mail: poppi@bo.infn.it
*/


#include "art/Framework/Core/EDFilter.h"
#include "art/Framework/Core/ModuleMacros.h"
#include "art/Framework/Principal/Event.h"
#include "art/Framework/Principal/Handle.h"
#include "art/Framework/Principal/Run.h"
#include "art/Framework/Principal/SubRun.h"
#include "art/Framework/Services/Registry/ServiceHandle.h"
#include "art_root_io/TFileService.h"
#include "canvas/Persistency/Common/FindMany.h"
#include "canvas/Utilities/InputTag.h"
#include "fhiclcpp/ParameterSet.h"
#include "messagefacility/MessageLogger/MessageLogger.h"

// LArSoft includes
#include "larcore/CoreUtils/ServiceUtil.h"
#include "larcore/Geometry/Geometry.h"
#include "larcorealg/Geometry/GeometryCore.h"
#include "lardata/DetectorInfoServices/DetectorClocksService.h"

// Data product includes

#include "icaruscode/CRT/CRTUtils/CRTCommonUtils.h"
#include "icaruscode/Decode/DataProducts/TriggerConfiguration.h"
#include "larcorealg/CoreUtils/enumerate.h"
#include "lardataobj/RecoBase/OpFlash.h"
#include "lardataobj/RecoBase/OpHit.h"
#include "sbnobj/Common/CRT/CRTHit.hh"
#include "sbnobj/Common/Trigger/ExtraTriggerInfo.h"

// C++ includes
#include <map>
#include <numeric>
#include <vector>

// ROOT includes
#include "TTree.h"
#include "TVector3.h"

using std::map;
using std::vector;

namespace icarus::crt {
class FilterCRTPMTMatching;
struct CRTPMT {
  double tof;    ///< Time difference between CRT Hit and optical flash [ns]
  double distance;    ///< Distance between CRT Hit and optical flash centroid [cm]
  art::Ptr<sbn::crt::CRTHit> CRTHit;
};
enum hasCRTHit {
  /**
   * Type of the matching.
   *
   * Secret decoder ring:
   *  * `0`: No CRT match
   *  * `1`: matched with Top CRT hit before optical flash
   *  * `2`: matched with Side CRT hit before optical flash
   *  * `3`: entering from Top and exiting from side
   *  * `4`: matched with a Top CRT after the optical flash
   *  * `5`: matched with a Side CRT after the optical flash
   *  * `6`: matched with multiple Top CRT hits before the optical flash
   *  * `7`: matched with multiple Top CRT hits before the optical flash and
   * more then 1 side CRT hits after the optical flash
   *  * `8`: all the other cases
   *
   */
  noMatch = 0,
  enTop = 1,
  enSide = 2,
  enTop_exSide = 3,
  exTop = 4,
  exSide = 5,
  enTop_mult = 6,
  enTop_exSide_mult = 7,
  others = 9
};
struct CRTMatches {
  // vector of pairs where first is the matched Time of Flight and second is the
  // matched CRTHit
  std::vector<CRTPMT> entering;
  std::vector<CRTPMT> exiting;
  hasCRTHit matchType;
};
struct MatchedCRT {
  geo::Point_t CRTHitPos;
  double CRTPMTTimeDiff_ns;
  double CRTTime_us;
  int CRTSys;
  int CRTRegion;
};
struct FlashType {
  geo::Point_t FlashPos;
  double FlashTime_us;
  double FlashGateTime_ns;
  bool inBeam;
  bool inGate;
  hasCRTHit Classification;
  std::vector<MatchedCRT> CRTmatches;
};
struct EventCRTPMT {
  bool CosmicLike;
  std::vector<FlashType> inGateFlashes;
};
}  // namespace icarus::crt

using namespace icarus::crt;

bool flashInTime(double flashTime, int gateType, double gateDiff,
                 double gateWidth) {
  //   {1, 2.2},  // BNB
  //   {2, 10.1}, // NuMI
  //   {3, 2.2},  // BNB Offbeam
  //   {4, 10.1}, // NuMI Offbeam

  // As a reminder, I will leave here the commented part of the vetoOffset, in
  // case something changes in the future
  /*double vetoOffset = 3.5;*/
  double activeGate = gateWidth /*- vetoOffset*/;

  double relFlashTime = flashTime + gateDiff / 1000. /*- vetoOffset*/;
  mf::LogDebug("FilterCRTPMTMatching FlashInTime")
      << "Gate Diff " << gateDiff / 1000 << " Ftime+gateDiff "
      << flashTime + gateDiff / 1000. << " " << activeGate;

  return ((relFlashTime > 0) && (relFlashTime < activeGate));
}

icarus::crt::CRTMatches CRTHitmatched(
    double flashTime, geo::Point_t const& flashpos,
    std::vector<art::Ptr<sbn::crt::CRTHit>>& crtHits, double interval) {
  std::vector<icarus::crt::CRTPMT> enteringCRTHits;
  std::vector<icarus::crt::CRTPMT> exitingCRTHits;
  hasCRTHit MatchType;
  int topen = 0, topex = 0, sideen = 0, sideex = 0;
  for (auto const& crtHit : crtHits) {
    double tof = crtHit->ts1_ns - flashTime * 1e3;
    double distance =
        (flashpos - geo::Point_t{crtHit->x_pos, crtHit->y_pos, crtHit->z_pos})
            .R();
    if (abs(tof) >= interval) continue;
    if (tof < 0) {
      if (crtHit->plane > 36)
        sideen++;
      else
        topen++;
      CRTPMT m_match = {tof, distance, crtHit};
      enteringCRTHits.push_back(m_match);
    } else if (tof >= 0) {
      if (crtHit->plane > 36)
        sideex++;
      else
        topex++;
      CRTPMT m_match = {tof, distance, crtHit};
      exitingCRTHits.push_back(m_match);
    }
  }
  if (topen == 0 && sideen == 0 && topex == 0 && sideex == 0)
    MatchType = noMatch;
  else if (topen == 1 && sideen == 0 && topex == 0 && sideex == 0)
    MatchType = enTop;
  else if (topen == 0 && sideen == 1 && topex == 0 && sideex == 0)
    MatchType = enSide;
  else if (topen == 1 && sideen == 0 && topex == 0 && sideex == 1)
    MatchType = enTop_exSide;
  else if (topen == 0 && sideen == 0 && topex == 1 && sideex == 0)
    MatchType = exTop;
  else if (topen == 0 && sideen == 0 && topex == 0 && sideex == 1)
    MatchType = exSide;
  else if (topen >= 1 && sideen >= 1 && topex == 0 && sideex == 0)
    MatchType = enTop_mult;
  else if (topen >= 1 && sideen >= 1 && topex == 0 && sideex >= 1)
    MatchType = enTop_exSide_mult;
  else
    MatchType = others;

  return {std::move(enteringCRTHits), std::move(exitingCRTHits), MatchType};
}

class icarus::crt::FilterCRTPMTMatching : public art::EDFilter {

/**
 * @brief Rejects events with only incoming particles in time with the beam.
 *
 * This filtering module is based on CRT the CRT PMT matching.
 * It starts by considering only the flashes which are within the beam gate
 * and it tries to match them with one or more CRT Hits using a configurable
 * time interval, which, at the time (19/04/2023) is chosen as +/-100 ns.
 * If the flash is matched, the relative time will determine if the mu candidate
 * is entering or exiting the TPC. Depending on the amound and relative time of 
 * the match, a classification is provided to the flash.
 * The filtering module has 3 options: loose (everything goes through), medium
 * (removes events where the flash is matched with one Top CRT hit before the
 * flash) and tight (removes all the events where the flashes are matched with
 * CRT hits before the Flash).
 * If multiple flashes are in the beam gate, the filtering logic applies to the 
 * AND of the flashes classification.
 * For questions and maintenance ask Francesco Poppi.
 */

 public:
  using CRTHit = sbn::crt::CRTHit;

  explicit FilterCRTPMTMatching(fhicl::ParameterSet const& p);
  // Required functions.
  //void getTriggerConf(art::Run const&);
  bool beginRun(art::Run& run) override;
  bool filter(art::Event&) override;

 private:
  // Declare member data here.

  static bool HitCompare(const art::Ptr<CRTHit>& h1,
                         const art::Ptr<CRTHit>& h2);
  void ClearVecs();
  std::vector<art::InputTag> fFlashLabels;

  art::InputTag fOpFlashModuleLabel0;
  art::InputTag fOpFlashModuleLabel1;
  art::InputTag fOpFlashModuleLabel2;
  art::InputTag fOpFlashModuleLabel3;
  art::InputTag fCrtHitModuleLabel;
  art::InputTag fTriggerLabel;
  art::InputTag fTriggerConfigurationLabel;

  icarus::TriggerConfiguration fTriggerConfiguration;

  // double                     fFlashTimeCut;

  int fEvent;   ///< number of the event being processed.
  int fRun;     ///< number of the run being processed.
  int fSubRun;  ///< number of the sub-run being processed.

  // add trigger data product vars
  unsigned int m_gate_type;
  std::string m_gate_name;
  uint64_t m_trigger_timestamp;
  uint64_t m_gate_start_timestamp;
  uint64_t m_trigger_gate_diff;
  uint64_t m_gate_width;

  std::string fFilterLevel;  // Filter level, default is loose
  int fnOpHitToTrigger;  // Number of OpHit above threshold to mimic the trigger
  double fTimeOfFlightInterval;  // Time of Flight interval to find the match
  bool fOutputTree;              // Output tree or not
  int fPMTADCThresh;
  std::vector<int> fTopBefore;
  std::vector<int> fTopAfter;
  std::vector<int> fSideBefore;
  std::vector<int> fSideAfter;
  double fBNBBeamGateMin;
  double fBNBBeamGateMax;
  double fBNBinBeamMin;
  double fBNBinBeamMax;
  double fNuMIBeamGateMin;
  double fNuMIBeamGateMax;
  double fNuMIinBeamMin;
  double fNuMIinBeamMax;

  TTree* fMatchTree = nullptr;

  int fFiltered;  ///< Was the event filtered out?

  std::vector<int> fHitsInTime;  ///< Classification of the Hits in Time

  // matchTree vars

  double fOpFlashTime_us;
  double fOpFlashPos_X;
  double fOpFlashPos_Y;
  double fOpFlashPos_Z;
  int fClassification;
  bool finGate;
  bool finBeam;
  double fFlashBeamTime_ns;
  vector<double> fCRTHitPos_X;
  vector<double> fCRTHitPos_Y;
  vector<double> fCRTHitPos_Z;
  vector<int> fCRTHitRegion;
  vector<int> fCRTHitSystem;
  vector<double> fCRTHitTime_us;
  vector<double> fCRTFlashTime_ns;

  geo::GeometryCore const* fGeometryService;  ///< pointer to Geometry provider.
};

icarus::crt::FilterCRTPMTMatching::FilterCRTPMTMatching(
    fhicl::ParameterSet const& p)
    : EDFilter{p},
      fOpFlashModuleLabel0(
          p.get<art::InputTag>("OpFlashModuleLabel0")),
      fOpFlashModuleLabel1(
          p.get<art::InputTag>("OpFlashModuleLabel1")),
      fCrtHitModuleLabel(p.get<art::InputTag>("CrtHitModuleLabel", "crthit")),
      fTriggerLabel(p.get<art::InputTag>("TriggerLabel", "daqTrigger")),
      fTriggerConfigurationLabel(
          p.get<art::InputTag>("TriggerConfiguration", "triggerconfig")),
      fFilterLevel(p.get<std::string>("FilterLevel", "loose")),
      fnOpHitToTrigger(p.get<int>("nOpHitToTrigger")),
      fTimeOfFlightInterval(p.get<double>("TimeOfFlightInterval")),
      fOutputTree(p.get<bool>("MakeMatchTree", true)),
      fPMTADCThresh(p.get<int>("PMTADCThresh")),
      fBNBBeamGateMin(p.get<double>("BNBBeamGateMin")),
      fBNBBeamGateMax(p.get<double>("BNBBeamGateMax")),
      fBNBinBeamMin(p.get<double>("BNBinBeamMin")),
      fBNBinBeamMax(p.get<double>("BNBinBeamMax")),
      fNuMIBeamGateMin(p.get<double>("NuMIBeamGateMin")),
      fNuMIBeamGateMax(p.get<double>("NuMIBeamGateMax")),
      fNuMIinBeamMin(p.get<double>("NuMIinBeamMin")),
      fNuMIinBeamMax(p.get<double>("NuMIinBeamMax")),
      fGeometryService(lar::providerFrom<geo::Geometry>()) {
  fFlashLabels = { fOpFlashModuleLabel0, fOpFlashModuleLabel1 };
  if (fOutputTree) {
    art::ServiceHandle<art::TFileService> tfs;
    fMatchTree =
        tfs->make<TTree>("matchTree", "CRTHit - OpHit/Flash matching analysis");
    fMatchTree->Branch("event", &fEvent, "event/I");
    fMatchTree->Branch("run", &fRun, "run/I");
    fMatchTree->Branch("subrun", &fSubRun, "subrun/I");
    fMatchTree->Branch("Filter", &fFiltered);
    fMatchTree->Branch("FlashClassification", &fClassification);
    fMatchTree->Branch("FlashBarycenter_X", &fOpFlashPos_X);
    fMatchTree->Branch("FlashBarycenter_Y", &fOpFlashPos_Y);
    fMatchTree->Branch("FlashBarycenter_Z", &fOpFlashPos_Z);
    fMatchTree->Branch("FlashTime_us", &fOpFlashTime_us);
    fMatchTree->Branch("inGate", &finGate);
    fMatchTree->Branch("inBeam", &finBeam);
    fMatchTree->Branch("FlashGateTime", &fFlashBeamTime_ns);
    fMatchTree->Branch("CRTHit_X", &fCRTHitPos_X);
    fMatchTree->Branch("CRTHit_Y", &fCRTHitPos_Y);
    fMatchTree->Branch("CRTHit_Z", &fCRTHitPos_Z);
    fMatchTree->Branch("CRTHitTime_us", &fCRTHitTime_us);
    fMatchTree->Branch("CRTFlashTimeDiff_ns", &fCRTFlashTime_ns);
    fMatchTree->Branch("CRTHitRegion", &fCRTHitRegion);
    fMatchTree->Branch("CRTHitDetector", &fCRTHitSystem);

    fMatchTree->Branch("gate_type", &m_gate_type, "gate_type/b");
    fMatchTree->Branch("gate_name", &m_gate_name);
    fMatchTree->Branch("trigger_timestamp", &m_trigger_timestamp,
                       "trigger_timestamp/l");
    fMatchTree->Branch("gate_start_timestamp", &m_gate_start_timestamp,
                       "gate_start_timestamp/l");
    fMatchTree->Branch("trigger_gate_diff", &m_trigger_gate_diff,
                       "trigger_gate_diff/l");
  }
}

//void icarus::crt::FilterCRTPMTMatching::getTriggerConf(art::Run const& r) {
//  fTriggerConfiguration =
//      r.getProduct<icarus::TriggerConfiguration>(fTriggerConfigurationLabel);
//}

bool icarus::crt::FilterCRTPMTMatching::beginRun(art::Run& r) {
  fTriggerConfiguration =
      r.getProduct<icarus::TriggerConfiguration>(fTriggerConfigurationLabel);
  return true;
}

bool icarus::crt::FilterCRTPMTMatching::filter(art::Event& e) {
  mf::LogDebug("FilterCRTPMTMatching: ") << "beginning analyis";
  // Start by fetching some basic event information for our n-tuple.
  fEvent = e.id().event();
  fRun = e.run();
  fSubRun = e.subRun();

  ClearVecs();
  // add trigger info
  auto const& triggerInfo = e.getProduct<sbn::ExtraTriggerInfo>(fTriggerLabel);
  sbn::triggerSource bit = triggerInfo.sourceType;
  m_gate_type = (unsigned int)bit;
  m_gate_name = bitName(bit);
  m_trigger_timestamp = triggerInfo.triggerTimestamp;
  m_gate_start_timestamp = triggerInfo.beamGateTimestamp;
  m_trigger_gate_diff = triggerInfo.triggerTimestamp - triggerInfo.beamGateTimestamp;
  m_gate_width = fTriggerConfiguration.getGateWidth(m_gate_type);

  // CRTHits
  art::Handle<std::vector<CRTHit>> crtHitListHandle;
  std::vector<art::Ptr<CRTHit>> crtHitList;
  if (e.getByLabel(fCrtHitModuleLabel, crtHitListHandle))
    art::fill_ptr_vector(crtHitList, crtHitListHandle);
  if ((fFilterLevel != "loose") && (fFilterLevel != "medium") && (fFilterLevel != "tight"))
    throw art::Exception{ art::errors::Configuration } << "Invalid CRT/PMT filter level: '" << fFilterLevel << "'\n";

  mf::LogInfo("FilterCRTPMTMatching::FilteringLevel ") << fFilterLevel;
  std::vector<FlashType> thisEventFlashes;
  for (art::InputTag const& flashLabel : fFlashLabels) {
    auto const flashHandle =
        e.getHandle<std::vector<recob::OpFlash>>(flashLabel);
    art::FindMany<recob::OpHit> findManyHits(flashHandle, e, flashLabel);

    for (auto const& [iflash, flash] : util::enumerate(*flashHandle)) {
      hasCRTHit eventType = others;
      double tflash = flash.Time();
      vector<recob::OpHit const*> const& hits = findManyHits.at(iflash);
      int nPMTsTriggering = 0;
      double firstTime = 999999;
      geo::vect::MiddlePointAccumulator flashCentroid;
      double ampsum = 0, t_m = 0;
      std::vector<double> fHitX, fHitY, fHitZ, fHitT, fHitA;
      for (auto const& hit : hits) {
        if (hit->Amplitude() > fPMTADCThresh) nPMTsTriggering++;
        if (firstTime > hit->PeakTime()) firstTime = hit->PeakTime();
        geo::Point_t const pos =
            fGeometryService->OpDetGeoFromOpChannel(hit->OpChannel())
                .GetCenter();
        double amp = hit->Amplitude();
        ampsum += amp;
        fHitX.push_back(pos.X());
        fHitY.push_back(pos.Y());
        fHitZ.push_back(pos.Z());
        fHitT.push_back(hit->PeakTime());
        fHitA.push_back(amp);
        flashCentroid.add(pos, amp);
        t_m = t_m + hit->PeakTime();
      }
      geo::Point_t flash_pos = flashCentroid.middlePoint();
      t_m = t_m / nPMTsTriggering;
      if (nPMTsTriggering < fnOpHitToTrigger) {
        continue;
      }
      bool inTime = flashInTime(firstTime, m_gate_type, m_trigger_gate_diff,
                                m_gate_width);
      double fThisRelGateTime = m_trigger_gate_diff + tflash * 1e3;
      bool fThisInTime_gate = false;
      bool fThisInTime_beam = false;
      if (m_gate_type == 1 || m_gate_type == 3) {  // BNB OffBeamBNB
        if (fThisRelGateTime > fBNBBeamGateMin &&
            fThisRelGateTime < fBNBBeamGateMax)
          fThisInTime_gate = true;
        if (fThisRelGateTime > fBNBinBeamMin &&
            fThisRelGateTime < fBNBinBeamMax)
          fThisInTime_beam = true;
      }
      if (m_gate_type == 2 || m_gate_type == 4) {  // NuMI OffBeamNuMI
        if (fThisRelGateTime > fNuMIBeamGateMin &&
            fThisRelGateTime < fNuMIBeamGateMax)
          fThisInTime_gate = true;
        if (fThisRelGateTime > fNuMIinBeamMin &&
            fThisRelGateTime < fNuMIinBeamMax)
          fThisInTime_beam = true;
      }
      inTime = fThisInTime_gate;
      icarus::crt::CRTMatches CRTmatches = CRTHitmatched(
          firstTime, flash_pos, crtHitList, fTimeOfFlightInterval);
      int TopEn = 0, TopEx = 0, SideEn = 0, SideEx = 0;
      auto nCRTHits = CRTmatches.entering.size() + CRTmatches.exiting.size();
      std::vector<MatchedCRT> thisFlashCRTmatches;
      eventType = CRTmatches.matchType;
      if (nCRTHits > 0) {
        for (auto const& entering : CRTmatches.entering) {
          vector<double> CRTpos {entering.CRTHit->x_pos,
                                 entering.CRTHit->y_pos,
                                 entering.CRTHit->z_pos};
          geo::Point_t thisCRTpos {entering.CRTHit->x_pos,
                                   entering.CRTHit->y_pos,
                                   entering.CRTHit->z_pos};
          double CRTtime = entering.CRTHit->ts1_ns / 1e3;
          int CRTRegion = entering.CRTHit->plane;
          int CRTSys = 0;
          if (CRTRegion >= 36)
            CRTSys =
                1;  // Very lazy way to determine if the Hit is a Top or a Side.
                    // Will update it when bottom CRT will be availble.
          double CRTTof_opflash = entering.CRTHit->ts1_ns - tflash * 1e3;
          std::vector<int> HitFebs;
          for (auto crts : entering.CRTHit->feb_id) {
            HitFebs.emplace_back((int)crts);
          }
          if (CRTSys == 0) TopEn++;
          if (CRTSys == 1) SideEn++;
	  MatchedCRT thisCRTMatch = { /* .CRTHitPos = */ thisCRTpos, // C++20: restore initializers
                                     /* .CRTPMTTimeDiff_ns = */ CRTTof_opflash,
                                     /* .CRTTime_us = */ CRTtime,
                                     /* .CRTSys = */ CRTSys,
                                     /* .CRTRegion = */ CRTRegion};
          thisFlashCRTmatches.push_back(thisCRTMatch);
        }
<<<<<<< HEAD

        std::vector<art::Ptr<recob::OpFlash>> opFlashList;

        art::fill_ptr_vector(opFlashList, flashHandle);

        // This is returning only ophit associations in the first TPC? Is that what is wanted?
//        art::FindManyP<recob::OpHit> findManyHits(flashHandles[flashList.first], e, fFlashLabels[flashList.first]);
        art::FindManyP<recob::OpHit> findManyHits(flashHandle, e, flashLabel);

        for (size_t iflash = 0; iflash < opFlashList.size(); iflash++)
        {

            int eventType = 0;
            auto const &flash = opFlashList[iflash];

            double tflash = flash->Time();

            vector<art::Ptr<recob::OpHit>> hits = findManyHits.at(iflash);
            int nOpHitsTriggering = 0;
            double firstTime = 999999;
            double flash_pos[3] = {0, 0, 0};
            double ampsum = 0, t_m = 0;
            for (auto const &hit : hits)
            {
                if (hit->Amplitude() > fOpHitAmplitude)
                    nOpHitsTriggering++;
                if (firstTime > hit->StartTime())
                    firstTime = hit->StartTime();
                geo::Point_t pos = fGeometryService->OpDetGeoFromOpChannel(hit->OpChannel()).GetCenter();
                double amp = hit->Amplitude();
                ampsum += amp;
                fOpHitX.push_back(pos.X());
                fOpHitY.push_back(pos.Y());
                fOpHitZ.push_back(pos.Z());
                fOpHitT.push_back(hit->StartTime());
                fOpHitA.push_back(amp);
                flash_pos[0] = flash_pos[0] + pos.X() * amp;
                flash_pos[1] = flash_pos[1] + pos.Y() * amp;
                flash_pos[2] = flash_pos[2] + pos.Z() * amp;
                t_m = t_m + hit->StartTime();
            }
            flash_pos[0] = flash_pos[0] / ampsum;
            flash_pos[1] = flash_pos[1] / ampsum;
            flash_pos[2] = flash_pos[2] / ampsum;
            t_m = t_m / nOpHitsTriggering;
            if (nOpHitsTriggering < fnOpHitToTrigger)
            {
                continue;
            }
            bool   inTime   = flashInTime(firstTime, m_gate_type, m_trigger_gate_diff, m_gate_width);

            mf::LogTrace("FilterCRTPMTMatching") << "\nFlash Time " << tflash << "  First Op Hit " << firstTime << "  " << inTime << "\n" <<
                        "Average Pos X " << flash_pos[0] << "  Y " << flash_pos[1] << "  Z " << flash_pos[2] << " nPMT " << nOpHitsTriggering << " " << ampsum << "\n" <<
                        "Flash X " << flash->XCenter() << "  " << flash->YCenter() << "  " << flash->ZCenter();
            // Now get the CRT. Search the CRT Hits within -100 from the flash time
            // NB currently the selection uses only top CRT.
            //  for the future a differentiation between Top and Side and some considerations based
            //  on the proximity of the light are necessary
            // std::vector< art::Ptr<CRTHit> > selCRTHits;
            icarus::crt::MatchedCRT CRTmatches = CRTHitmatched(firstTime, crtHitList, fTimeOfFlightInterval);
            auto nCRTHits = CRTmatches.entering.size() + CRTmatches.exiting.size();

	    {	        
                // The following meant to try to preserve the original formatting
                mf::LogDebug log("FilterCRTPMTMatching");
                log << "Matched CRT " << nCRTHits << "  entering: \n";

                for (auto &entering : CRTmatches.entering)
                {
                    log << "TOF " << entering.tof <<  " Region " << entering.CRTHit->plane << "\n";
                }

                log << "Exiting: \n";

                for (auto &exiting : CRTmatches.exiting)
                {
                    log << "TOF " << exiting.tof << " Region " << exiting.CRTHit->plane << "\n";
                }
	    }
            bool   matched = false;
            double peflash = flash->TotalPE();

            if (nCRTHits > 0) matched = true;

            if (matched == true)
            {
                eventType = CRTmatches.matchType;

                for (auto &entering : CRTmatches.entering)
                {
                    vector<double> CRTpos     = {entering.CRTHit->x_pos, entering.CRTHit->y_pos, entering.CRTHit->z_pos};
                    double         CRTtime    = entering.CRTHit->ts1_ns / 1e3;
                    ULong64_t      CRTAbsTime = entering.CRTHit->ts0_s;
                    int            CRTRegion  = entering.CRTHit->plane;
                    int            CRTSys     = 0;

                    if (CRTRegion >= 36) CRTSys = 1;

                    double CRTPe = entering.CRTHit->peshit;
                    double CRTTof_opflash = CRTtime - tflash;
                    double CRTGateDiff    = CRTAbsTime - m_gate_start_timestamp;

                    std::vector<int> HitFebs;
                    for (auto &crts : entering.CRTHit->feb_id)
                    {
                        HitFebs.emplace_back((int)crts);
                    }

                    fMatchedCRTmodID.emplace_back(HitFebs);
                    fMatchedCRTpos.emplace_back(CRTpos);
                    fMatchedCRTtime.emplace_back(CRTtime);
                    fTofOpFlash.emplace_back(CRTTof_opflash);
                    fMatchedCRTregion.emplace_back(CRTRegion);
                    fMatchedCRTsys.emplace_back(CRTSys);
                    fMatchedCRTamplitude.emplace_back(CRTPe);
                    fCRTGateDiff.emplace_back(CRTGateDiff);
                    HitFebs.clear();
                }

                for (auto &exiting : CRTmatches.exiting)
                {
                    vector<double> CRTpos     = {exiting.CRTHit->x_pos, exiting.CRTHit->y_pos, exiting.CRTHit->z_pos};
                    double         CRTtime    = exiting.CRTHit->ts1_ns / 1e3;
                    ULong64_t      CRTAbsTime = exiting.CRTHit->ts0_s;
                    int            CRTRegion  = exiting.CRTHit->plane;
                    int            CRTSys     = 0;

                    if (CRTRegion >= 36) CRTSys = 1;

                    double CRTPe          = exiting.CRTHit->peshit;
                    double CRTTof_opflash = CRTtime - tflash;
                    double CRTGateDiff    = CRTAbsTime - m_gate_start_timestamp;

                    std::vector<int> HitFebs;
                    for (auto &crts : exiting.CRTHit->feb_id)
                    {
                        HitFebs.emplace_back((int)crts);
                    }

                    fMatchedCRTmodID.emplace_back(HitFebs);
                    fMatchedCRTpos.emplace_back(CRTpos);
                    fMatchedCRTtime.emplace_back(CRTtime);
                    fMatchedCRTregion.emplace_back(CRTRegion);
                    fMatchedCRTsys.emplace_back(CRTSys);
                    fMatchedCRTamplitude.emplace_back(CRTPe);
                    fTofOpFlash.emplace_back(CRTTof_opflash);
                    fCRTGateDiff.emplace_back(CRTGateDiff);
                    HitFebs.clear();
                    // Filla i vettori
                }
                if ((eventType == 1 || eventType == 3 || eventType == 6 || eventType == 7) && inTime == true) Cosmic = true;

                if (inTime == true) Type = eventType;
            } // if matched

            fOpFlashPE = peflash;
            fOpFlashPos = {flash_pos[0], flash_pos[1], flash_pos[2]};
            fOpFlashTime = firstTime;
            fInTime = inTime;
            fEventType = eventType;
            fNCRTmatch = nCRTHits;
 	    if (fOutputTree==true) fMatchTree->Fill();
            fOpHitX.clear();
            fOpHitY.clear();
            fOpHitZ.clear();
            fOpHitT.clear();
            fOpHitA.clear();
            fOpFlashPos.clear();
            fMatchedCRTmodID.clear();
            fMatchedCRTpos.clear();
            fMatchedCRTtime.clear();
            fMatchedCRTregion.clear();
            fMatchedCRTsys.clear();
            fMatchedCRTamplitude.clear();
            fTofOpFlash.clear();
            fCRTGateDiff.clear();
        } // for Flash
=======
        for (auto const& exiting : CRTmatches.exiting) {
          vector<double> CRTpos {exiting.CRTHit->x_pos,
				 exiting.CRTHit->y_pos,
                                 exiting.CRTHit->z_pos};
          geo::Point_t thisCRTpos {exiting.CRTHit->x_pos,
                                   exiting.CRTHit->y_pos,
                                   exiting.CRTHit->z_pos};
          double CRTtime = exiting.CRTHit->ts1_ns / 1e3;
          int CRTRegion = exiting.CRTHit->plane;
          int CRTSys = 0;
          if (CRTRegion >= 36) CRTSys = 1;
          double CRTTof_opflash = exiting.CRTHit->ts1_ns - tflash * 1e3;
          std::vector<int> HitsFebs;
          for (auto crts : exiting.CRTHit->feb_id) {
            HitsFebs.emplace_back((int)crts);
          }
          if (CRTSys == 0) TopEx++;
          if (CRTSys == 1) SideEx++;
          MatchedCRT thisCRTMatch = { /* .CRTHitPos = */ thisCRTpos, // C++20: restore initializers
                                     /* .CRTPMTTimeDiff_ns = */ CRTTof_opflash,
                                     /* .CRTTime_us = */ CRTtime,
                                     /* .CRTSys = */ CRTSys,
                                     /* .CRTRegion = */ CRTRegion};
          thisFlashCRTmatches.push_back(thisCRTMatch);
        }
      }
      FlashType thisFlashType = { /* .FlashPos = */ flash_pos, // C++20: restore initializers
                                 /* .FlashTime_us = */ tflash,
                                 /* .FlashGateTime_ns = */ fThisRelGateTime,
                                 /* .inBeam = */ fThisInTime_beam,
                                 /* .inGate = */ inTime,
                                 /* .Classification = */ eventType,
                                 /* .CRTmatches = */ thisFlashCRTmatches};
      if (inTime == true) thisEventFlashes.push_back(thisFlashType);
>>>>>>> dbe61510
    }
  }
  bool hasOnlyCosmics = false;
  if (fFilterLevel == "loose")
    hasOnlyCosmics = false;  // By default, with loose Filtering, everything is
                         // "intersting", nothing tagged as clear cosmic
  else if (fFilterLevel == "medium") {
    hasOnlyCosmics = true;
    for (const auto& h : thisEventFlashes) {
      bool isCosmic = false;
      if (h.Classification == enTop || h.Classification == enTop_exSide ||
          h.Classification == enTop_mult ||
          h.Classification == enTop_exSide_mult)
        isCosmic = true;
      // With Medium filter, everything (inTime) which is associated with Top
      // CRT Hit before the Flash is filtered as clear cosmic
      else
        isCosmic = false;
      hasOnlyCosmics = hasOnlyCosmics && isCosmic;
    }
  } else if (fFilterLevel == "tight") {
    // With Tight filter, everything (inTime) associated with a CRT Hit before
    // the Flash is filtered as clear cosmic
    hasOnlyCosmics = true;
    for (const auto& h : thisEventFlashes) {
      bool isCosmic = false;
      if (h.Classification != noMatch || h.Classification != exTop ||
          h.Classification != exSide)
        isCosmic = true;
      else
        isCosmic = false;
      hasOnlyCosmics = hasOnlyCosmics && isCosmic;
    }
  }
  fFiltered = hasOnlyCosmics;
  if (fMatchTree) {
    EventCRTPMT thisEvent = {/* .Filter = */ hasOnlyCosmics, // C++20: restore initializers
                            /* .inGateFlashes = */ thisEventFlashes};
    for (const auto& f : thisEventFlashes) {
      fClassification = f.Classification;
      fOpFlashPos_X = f.FlashPos.X();
      fOpFlashPos_Y = f.FlashPos.Y();
      fOpFlashPos_Z = f.FlashPos.Z();
      fOpFlashTime_us = f.FlashTime_us;
      finGate = f.inGate;
      finBeam = f.inBeam;
      fFlashBeamTime_ns = f.FlashGateTime_ns;
      for (const auto& crt : f.CRTmatches) {
        fCRTHitPos_X.push_back(crt.CRTHitPos.X());
        fCRTHitPos_Y.push_back(crt.CRTHitPos.Y());
        fCRTHitPos_Z.push_back(crt.CRTHitPos.Z());
        fCRTHitTime_us.push_back(crt.CRTTime_us);
        fCRTFlashTime_ns.push_back(crt.CRTPMTTimeDiff_ns);
        fCRTHitRegion.push_back(crt.CRTRegion);
        fCRTHitSystem.push_back(crt.CRTSys);
      }
      fMatchTree->Fill();
      ClearVecs();
    }
    if (thisEventFlashes.empty()) {
      fClassification = 9;
      fOpFlashPos_X = 0;
      fOpFlashPos_Y = 0;
      fOpFlashPos_Z = 0;
      fOpFlashTime_us = 0;
      finGate = false;
      finBeam = false;
      fFlashBeamTime_ns = 0;
      fMatchTree->Fill();
    }
  }
  return !hasOnlyCosmics;
}

void icarus::crt::FilterCRTPMTMatching::ClearVecs() {
  // matchTree
  fCRTHitPos_X.clear();
  fCRTHitPos_Y.clear();
  fCRTHitPos_Z.clear();
  fCRTHitTime_us.clear();
  fCRTFlashTime_ns.clear();
  fCRTHitRegion.clear();
  fCRTHitSystem.clear();
}

DEFINE_ART_MODULE(icarus::crt::FilterCRTPMTMatching)<|MERGE_RESOLUTION|>--- conflicted
+++ resolved
@@ -404,7 +404,7 @@
       std::vector<double> fHitX, fHitY, fHitZ, fHitT, fHitA;
       for (auto const& hit : hits) {
         if (hit->Amplitude() > fPMTADCThresh) nPMTsTriggering++;
-        if (firstTime > hit->PeakTime()) firstTime = hit->PeakTime();
+        if (firstTime > hit->StartTime()) firstTime = hit->StartTime();
         geo::Point_t const pos =
             fGeometryService->OpDetGeoFromOpChannel(hit->OpChannel())
                 .GetCenter();
@@ -413,10 +413,10 @@
         fHitX.push_back(pos.X());
         fHitY.push_back(pos.Y());
         fHitZ.push_back(pos.Z());
-        fHitT.push_back(hit->PeakTime());
+        fHitT.push_back(hit->StartTime());
         fHitA.push_back(amp);
         flashCentroid.add(pos, amp);
-        t_m = t_m + hit->PeakTime();
+        t_m = t_m + hit->StartTime();
       }
       geo::Point_t flash_pos = flashCentroid.middlePoint();
       t_m = t_m / nPMTsTriggering;
@@ -480,185 +480,6 @@
                                      /* .CRTRegion = */ CRTRegion};
           thisFlashCRTmatches.push_back(thisCRTMatch);
         }
-<<<<<<< HEAD
-
-        std::vector<art::Ptr<recob::OpFlash>> opFlashList;
-
-        art::fill_ptr_vector(opFlashList, flashHandle);
-
-        // This is returning only ophit associations in the first TPC? Is that what is wanted?
-//        art::FindManyP<recob::OpHit> findManyHits(flashHandles[flashList.first], e, fFlashLabels[flashList.first]);
-        art::FindManyP<recob::OpHit> findManyHits(flashHandle, e, flashLabel);
-
-        for (size_t iflash = 0; iflash < opFlashList.size(); iflash++)
-        {
-
-            int eventType = 0;
-            auto const &flash = opFlashList[iflash];
-
-            double tflash = flash->Time();
-
-            vector<art::Ptr<recob::OpHit>> hits = findManyHits.at(iflash);
-            int nOpHitsTriggering = 0;
-            double firstTime = 999999;
-            double flash_pos[3] = {0, 0, 0};
-            double ampsum = 0, t_m = 0;
-            for (auto const &hit : hits)
-            {
-                if (hit->Amplitude() > fOpHitAmplitude)
-                    nOpHitsTriggering++;
-                if (firstTime > hit->StartTime())
-                    firstTime = hit->StartTime();
-                geo::Point_t pos = fGeometryService->OpDetGeoFromOpChannel(hit->OpChannel()).GetCenter();
-                double amp = hit->Amplitude();
-                ampsum += amp;
-                fOpHitX.push_back(pos.X());
-                fOpHitY.push_back(pos.Y());
-                fOpHitZ.push_back(pos.Z());
-                fOpHitT.push_back(hit->StartTime());
-                fOpHitA.push_back(amp);
-                flash_pos[0] = flash_pos[0] + pos.X() * amp;
-                flash_pos[1] = flash_pos[1] + pos.Y() * amp;
-                flash_pos[2] = flash_pos[2] + pos.Z() * amp;
-                t_m = t_m + hit->StartTime();
-            }
-            flash_pos[0] = flash_pos[0] / ampsum;
-            flash_pos[1] = flash_pos[1] / ampsum;
-            flash_pos[2] = flash_pos[2] / ampsum;
-            t_m = t_m / nOpHitsTriggering;
-            if (nOpHitsTriggering < fnOpHitToTrigger)
-            {
-                continue;
-            }
-            bool   inTime   = flashInTime(firstTime, m_gate_type, m_trigger_gate_diff, m_gate_width);
-
-            mf::LogTrace("FilterCRTPMTMatching") << "\nFlash Time " << tflash << "  First Op Hit " << firstTime << "  " << inTime << "\n" <<
-                        "Average Pos X " << flash_pos[0] << "  Y " << flash_pos[1] << "  Z " << flash_pos[2] << " nPMT " << nOpHitsTriggering << " " << ampsum << "\n" <<
-                        "Flash X " << flash->XCenter() << "  " << flash->YCenter() << "  " << flash->ZCenter();
-            // Now get the CRT. Search the CRT Hits within -100 from the flash time
-            // NB currently the selection uses only top CRT.
-            //  for the future a differentiation between Top and Side and some considerations based
-            //  on the proximity of the light are necessary
-            // std::vector< art::Ptr<CRTHit> > selCRTHits;
-            icarus::crt::MatchedCRT CRTmatches = CRTHitmatched(firstTime, crtHitList, fTimeOfFlightInterval);
-            auto nCRTHits = CRTmatches.entering.size() + CRTmatches.exiting.size();
-
-	    {	        
-                // The following meant to try to preserve the original formatting
-                mf::LogDebug log("FilterCRTPMTMatching");
-                log << "Matched CRT " << nCRTHits << "  entering: \n";
-
-                for (auto &entering : CRTmatches.entering)
-                {
-                    log << "TOF " << entering.tof <<  " Region " << entering.CRTHit->plane << "\n";
-                }
-
-                log << "Exiting: \n";
-
-                for (auto &exiting : CRTmatches.exiting)
-                {
-                    log << "TOF " << exiting.tof << " Region " << exiting.CRTHit->plane << "\n";
-                }
-	    }
-            bool   matched = false;
-            double peflash = flash->TotalPE();
-
-            if (nCRTHits > 0) matched = true;
-
-            if (matched == true)
-            {
-                eventType = CRTmatches.matchType;
-
-                for (auto &entering : CRTmatches.entering)
-                {
-                    vector<double> CRTpos     = {entering.CRTHit->x_pos, entering.CRTHit->y_pos, entering.CRTHit->z_pos};
-                    double         CRTtime    = entering.CRTHit->ts1_ns / 1e3;
-                    ULong64_t      CRTAbsTime = entering.CRTHit->ts0_s;
-                    int            CRTRegion  = entering.CRTHit->plane;
-                    int            CRTSys     = 0;
-
-                    if (CRTRegion >= 36) CRTSys = 1;
-
-                    double CRTPe = entering.CRTHit->peshit;
-                    double CRTTof_opflash = CRTtime - tflash;
-                    double CRTGateDiff    = CRTAbsTime - m_gate_start_timestamp;
-
-                    std::vector<int> HitFebs;
-                    for (auto &crts : entering.CRTHit->feb_id)
-                    {
-                        HitFebs.emplace_back((int)crts);
-                    }
-
-                    fMatchedCRTmodID.emplace_back(HitFebs);
-                    fMatchedCRTpos.emplace_back(CRTpos);
-                    fMatchedCRTtime.emplace_back(CRTtime);
-                    fTofOpFlash.emplace_back(CRTTof_opflash);
-                    fMatchedCRTregion.emplace_back(CRTRegion);
-                    fMatchedCRTsys.emplace_back(CRTSys);
-                    fMatchedCRTamplitude.emplace_back(CRTPe);
-                    fCRTGateDiff.emplace_back(CRTGateDiff);
-                    HitFebs.clear();
-                }
-
-                for (auto &exiting : CRTmatches.exiting)
-                {
-                    vector<double> CRTpos     = {exiting.CRTHit->x_pos, exiting.CRTHit->y_pos, exiting.CRTHit->z_pos};
-                    double         CRTtime    = exiting.CRTHit->ts1_ns / 1e3;
-                    ULong64_t      CRTAbsTime = exiting.CRTHit->ts0_s;
-                    int            CRTRegion  = exiting.CRTHit->plane;
-                    int            CRTSys     = 0;
-
-                    if (CRTRegion >= 36) CRTSys = 1;
-
-                    double CRTPe          = exiting.CRTHit->peshit;
-                    double CRTTof_opflash = CRTtime - tflash;
-                    double CRTGateDiff    = CRTAbsTime - m_gate_start_timestamp;
-
-                    std::vector<int> HitFebs;
-                    for (auto &crts : exiting.CRTHit->feb_id)
-                    {
-                        HitFebs.emplace_back((int)crts);
-                    }
-
-                    fMatchedCRTmodID.emplace_back(HitFebs);
-                    fMatchedCRTpos.emplace_back(CRTpos);
-                    fMatchedCRTtime.emplace_back(CRTtime);
-                    fMatchedCRTregion.emplace_back(CRTRegion);
-                    fMatchedCRTsys.emplace_back(CRTSys);
-                    fMatchedCRTamplitude.emplace_back(CRTPe);
-                    fTofOpFlash.emplace_back(CRTTof_opflash);
-                    fCRTGateDiff.emplace_back(CRTGateDiff);
-                    HitFebs.clear();
-                    // Filla i vettori
-                }
-                if ((eventType == 1 || eventType == 3 || eventType == 6 || eventType == 7) && inTime == true) Cosmic = true;
-
-                if (inTime == true) Type = eventType;
-            } // if matched
-
-            fOpFlashPE = peflash;
-            fOpFlashPos = {flash_pos[0], flash_pos[1], flash_pos[2]};
-            fOpFlashTime = firstTime;
-            fInTime = inTime;
-            fEventType = eventType;
-            fNCRTmatch = nCRTHits;
- 	    if (fOutputTree==true) fMatchTree->Fill();
-            fOpHitX.clear();
-            fOpHitY.clear();
-            fOpHitZ.clear();
-            fOpHitT.clear();
-            fOpHitA.clear();
-            fOpFlashPos.clear();
-            fMatchedCRTmodID.clear();
-            fMatchedCRTpos.clear();
-            fMatchedCRTtime.clear();
-            fMatchedCRTregion.clear();
-            fMatchedCRTsys.clear();
-            fMatchedCRTamplitude.clear();
-            fTofOpFlash.clear();
-            fCRTGateDiff.clear();
-        } // for Flash
-=======
         for (auto const& exiting : CRTmatches.exiting) {
           vector<double> CRTpos {exiting.CRTHit->x_pos,
 				 exiting.CRTHit->y_pos,
@@ -693,7 +514,6 @@
                                  /* .Classification = */ eventType,
                                  /* .CRTmatches = */ thisFlashCRTmatches};
       if (inTime == true) thisEventFlashes.push_back(thisFlashType);
->>>>>>> dbe61510
     }
   }
   bool hasOnlyCosmics = false;
