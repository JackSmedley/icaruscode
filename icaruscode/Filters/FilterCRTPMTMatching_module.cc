/**
  * @file icaruscode/Filters/FilterCRTPMTMatching_module.cc
  * @author Francesco Poppi, mail: poppi@bo.infn.it
*/


#include "art/Framework/Core/EDFilter.h"
#include "art/Framework/Core/ModuleMacros.h"
#include "art/Framework/Principal/Event.h"
#include "art/Framework/Principal/Handle.h"
#include "art/Framework/Principal/Run.h"
#include "art/Framework/Principal/SubRun.h"
#include "art/Framework/Services/Registry/ServiceHandle.h"
#include "art_root_io/TFileService.h"
#include "canvas/Persistency/Common/FindMany.h"
#include "canvas/Utilities/InputTag.h"
#include "fhiclcpp/ParameterSet.h"
#include "messagefacility/MessageLogger/MessageLogger.h"

// LArSoft includes
#include "larcore/CoreUtils/ServiceUtil.h"
#include "larcore/Geometry/Geometry.h"
#include "larcorealg/Geometry/GeometryCore.h"
#include "lardata/DetectorInfoServices/DetectorClocksService.h"

// Data product includes

#include "icaruscode/CRT/CRTUtils/CRTCommonUtils.h"
#include "icaruscode/Decode/DataProducts/TriggerConfiguration.h"
#include "larcorealg/CoreUtils/enumerate.h"
#include "lardataobj/RecoBase/OpFlash.h"
#include "lardataobj/RecoBase/OpHit.h"
#include "sbnobj/Common/CRT/CRTHit.hh"
#include "sbnobj/Common/Trigger/ExtraTriggerInfo.h"
#include "icaruscode/IcarusObj/CRTPMTMatching.h"

// C++ includes
#include <map>
#include <numeric>
#include <vector>

// ROOT includes
#include "TTree.h"
#include "TVector3.h"

using std::map;
using std::vector;

namespace icarus::crt {
class FilterCRTPMTMatching;
}

class icarus::crt::FilterCRTPMTMatching : public art::EDFilter {

/**
 * @brief Rejects events with only incoming particles in time with the beam.
 *
 * This filtering module is based on CRT the CRT PMT matching.
 * It starts by considering only the flashes which are within the beam gate
 * and it tries to match them with one or more CRT Hits using a configurable
 * time interval, which, at the time (19/04/2023) is chosen as +/-100 ns.
 * If the flash is matched, the relative time will determine if the mu candidate
 * is entering or exiting the TPC. Depending on the amound and relative time of 
 * the match, a classification is provided to the flash.
 * The filtering module has 3 options: loose (everything goes through), medium
 * (removes events where the flash is matched with one Top CRT hit before the
 * flash) and tight (removes all the events where the flashes are matched with
 * CRT hits before the Flash).
 * If multiple flashes are in the beam gate, the filtering logic applies to the 
 * AND of the flashes classification.
 * For questions and maintenance ask Francesco Poppi.
 */

 public:
  using CRTHit = sbn::crt::CRTHit;

  explicit FilterCRTPMTMatching(fhicl::ParameterSet const& p);
  // Required functions.
  bool beginRun(art::Run& run) override;
  bool filter(art::Event&) override;

 private:
  // Declare member data here.

  void ClearVecs();

  art::InputTag fCrtPmtModuleLabel;
  art::InputTag fTriggerLabel;
  art::InputTag fTriggerConfigurationLabel;

  icarus::TriggerConfiguration fTriggerConfiguration;

  int fEvent;   ///< number of the event being processed.
  int fRun;     ///< number of the run being processed.
  int fSubRun;  ///< number of the sub-run being processed.

  // add trigger data product vars
  unsigned int m_gate_type;
  std::string m_gate_name;
  uint64_t m_trigger_timestamp;
  uint64_t m_gate_start_timestamp;
  uint64_t m_trigger_gate_diff;
  uint64_t m_gate_width;

  std::string fFilterLevel;  // Filter level, default is loose
  bool fOutputTree;              // Output tree or not
  bool fSpillOnly;	///< Consider only flashes in Spill

  TTree* fMatchTree = nullptr;

  int fFiltered;  ///< Was the event filtered out?

  std::vector<int> fHitsInTime;  ///< Classification of the Hits in Time

  // matchTree vars

  double fOpFlashTime_us;
  double fOpFlashPos_X;
  double fOpFlashPos_Y;
  double fOpFlashPos_Z;
  int fClassification;
  bool finGate;
  bool finBeam;
  double fFlashBeamTime_ns;
  vector<double> fCRTHitPos_X;
  vector<double> fCRTHitPos_Y;
  vector<double> fCRTHitPos_Z;
  vector<int> fCRTHitRegion;
  vector<int> fCRTHitSystem;
  vector<double> fCRTHitTime_us;
  vector<double> fCRTFlashTime_ns;

};

icarus::crt::FilterCRTPMTMatching::FilterCRTPMTMatching(
    fhicl::ParameterSet const& p)
    : EDFilter{p},
      fCrtPmtModuleLabel(p.get<art::InputTag>("CrtPmtModuleLabel")),
      fTriggerLabel(p.get<art::InputTag>("TriggerLabel", "daqTrigger")),
      fTriggerConfigurationLabel(
          p.get<art::InputTag>("TriggerConfiguration", "triggerconfig")),
      fFilterLevel(p.get<std::string>("FilterLevel", "loose")),
      fOutputTree(p.get<bool>("MakeMatchTree", true)),
      fSpillOnly(p.get<bool>("SpillOnly", true)){
  if (fOutputTree) {
    art::ServiceHandle<art::TFileService> tfs;
    fMatchTree =
        tfs->make<TTree>("matchTree", "CRTHit - OpHit/Flash matching analysis");
    fMatchTree->Branch("event", &fEvent, "event/I");
    fMatchTree->Branch("run", &fRun, "run/I");
    fMatchTree->Branch("subrun", &fSubRun, "subrun/I");
    fMatchTree->Branch("Filter", &fFiltered);
    fMatchTree->Branch("FlashClassification", &fClassification);
    fMatchTree->Branch("FlashBarycenter_X", &fOpFlashPos_X);
    fMatchTree->Branch("FlashBarycenter_Y", &fOpFlashPos_Y);
    fMatchTree->Branch("FlashBarycenter_Z", &fOpFlashPos_Z);
    fMatchTree->Branch("FlashTime_us", &fOpFlashTime_us);
    fMatchTree->Branch("inGate", &finGate);
    fMatchTree->Branch("inBeam", &finBeam);
    fMatchTree->Branch("FlashGateTime", &fFlashBeamTime_ns);
    fMatchTree->Branch("CRTHit_X", &fCRTHitPos_X);
    fMatchTree->Branch("CRTHit_Y", &fCRTHitPos_Y);
    fMatchTree->Branch("CRTHit_Z", &fCRTHitPos_Z);
    fMatchTree->Branch("CRTHitTime_us", &fCRTHitTime_us);
    fMatchTree->Branch("CRTFlashTimeDiff_ns", &fCRTFlashTime_ns);
    fMatchTree->Branch("CRTHitRegion", &fCRTHitRegion);
    fMatchTree->Branch("CRTHitDetector", &fCRTHitSystem);

    fMatchTree->Branch("gate_type", &m_gate_type, "gate_type/b");
    fMatchTree->Branch("gate_name", &m_gate_name);
    fMatchTree->Branch("trigger_timestamp", &m_trigger_timestamp,
                       "trigger_timestamp/l");
    fMatchTree->Branch("gate_start_timestamp", &m_gate_start_timestamp,
                       "gate_start_timestamp/l");
    fMatchTree->Branch("trigger_gate_diff", &m_trigger_gate_diff,
                       "trigger_gate_diff/l");
  }
}

bool icarus::crt::FilterCRTPMTMatching::beginRun(art::Run& r) {
  fTriggerConfiguration =
      r.getProduct<icarus::TriggerConfiguration>(fTriggerConfigurationLabel);
  return true;
}

bool icarus::crt::FilterCRTPMTMatching::filter(art::Event& e) {
  mf::LogDebug("FilterCRTPMTMatching: ") << "beginning analyis";

  fEvent = e.id().event();
  fRun = e.run();
  fSubRun = e.subRun();
  ClearVecs();

  auto const& triggerInfo = e.getProduct<sbn::ExtraTriggerInfo>(fTriggerLabel);
  sbn::triggerSource bit = triggerInfo.sourceType;
  m_gate_type = (unsigned int)bit;
  m_gate_name = bitName(bit);
  m_trigger_timestamp = triggerInfo.triggerTimestamp;
  m_gate_start_timestamp = triggerInfo.beamGateTimestamp;
  m_trigger_gate_diff = triggerInfo.triggerTimestamp - triggerInfo.beamGateTimestamp;
  m_gate_width = fTriggerConfiguration.getGateWidth(m_gate_type);

  auto const& crtpmtMatches = e.getProduct<std::vector<CRTPMTMatching>>(fCrtPmtModuleLabel);

  if ((fFilterLevel != "loose") && (fFilterLevel != "medium") && (fFilterLevel != "tight"))
    throw art::Exception{ art::errors::Configuration } << "Invalid CRT/PMT filter level: '" << fFilterLevel << "'\n";

  mf::LogInfo("FilterCRTPMTMatching::FilteringLevel ") << fFilterLevel;
<<<<<<< HEAD
  std::vector<CRTPMTMatching> EventFlashes;
  for(auto const & crtpmt : crtpmtMatches) {
    if(fSpillOnly==true){
	if(crtpmt.flashInBeam==1) EventFlashes.push_back(crtpmt);
=======
  std::vector<FlashType> thisEventFlashes;
  for (art::InputTag const& flashLabel : fFlashLabels) {
    auto const flashHandle =
        e.getHandle<std::vector<recob::OpFlash>>(flashLabel);
    art::FindMany<recob::OpHit> findManyHits(flashHandle, e, flashLabel);

    for (auto const& [iflash, flash] : util::enumerate(*flashHandle)) {
      hasCRTHit eventType = others;
      double tflash = flash.Time();
      vector<recob::OpHit const*> const& hits = findManyHits.at(iflash);
      int nPMTsTriggering = 0;
      double firstTime = 999999;
      geo::vect::MiddlePointAccumulator flashCentroid;
      double ampsum = 0, t_m = 0;
      std::vector<double> fHitX, fHitY, fHitZ, fHitT, fHitA;
      for (auto const& hit : hits) {
        if (hit->Amplitude() > fPMTADCThresh) nPMTsTriggering++;
        if (firstTime > hit->StartTime()) firstTime = hit->StartTime();
        geo::Point_t const pos =
            fGeometryService->OpDetGeoFromOpChannel(hit->OpChannel())
                .GetCenter();
        double amp = hit->Amplitude();
        ampsum += amp;
        fHitX.push_back(pos.X());
        fHitY.push_back(pos.Y());
        fHitZ.push_back(pos.Z());
        fHitT.push_back(hit->StartTime());
        fHitA.push_back(amp);
        flashCentroid.add(pos, amp);
        t_m = t_m + hit->StartTime();
      }
      geo::Point_t flash_pos = flashCentroid.middlePoint();
      t_m = t_m / nPMTsTriggering;
      if (nPMTsTriggering < fnOpHitToTrigger) {
        continue;
      }
      bool inTime = flashInTime(firstTime, m_gate_type, m_trigger_gate_diff,
                                m_gate_width);
      double fThisRelGateTime = m_trigger_gate_diff + tflash * 1e3;
      bool fThisInTime_gate = false;
      bool fThisInTime_beam = false;
      if (m_gate_type == 1 || m_gate_type == 3) {  // BNB OffBeamBNB
        if (fThisRelGateTime > fBNBBeamGateMin &&
            fThisRelGateTime < fBNBBeamGateMax)
          fThisInTime_gate = true;
        if (fThisRelGateTime > fBNBinBeamMin &&
            fThisRelGateTime < fBNBinBeamMax)
          fThisInTime_beam = true;
      }
      if (m_gate_type == 2 || m_gate_type == 4) {  // NuMI OffBeamNuMI
        if (fThisRelGateTime > fNuMIBeamGateMin &&
            fThisRelGateTime < fNuMIBeamGateMax)
          fThisInTime_gate = true;
        if (fThisRelGateTime > fNuMIinBeamMin &&
            fThisRelGateTime < fNuMIinBeamMax)
          fThisInTime_beam = true;
      }
      inTime = fThisInTime_gate;
      icarus::crt::CRTMatches CRTmatches = CRTHitmatched(
          firstTime, flash_pos, crtHitList, fTimeOfFlightInterval);
      int TopEn = 0, TopEx = 0, SideEn = 0, SideEx = 0;
      auto nCRTHits = CRTmatches.entering.size() + CRTmatches.exiting.size();
      std::vector<MatchedCRT> thisFlashCRTmatches;
      eventType = CRTmatches.matchType;
      if (nCRTHits > 0) {
        for (auto const& entering : CRTmatches.entering) {
          vector<double> CRTpos {entering.CRTHit->x_pos,
                                 entering.CRTHit->y_pos,
                                 entering.CRTHit->z_pos};
          geo::Point_t thisCRTpos {entering.CRTHit->x_pos,
                                   entering.CRTHit->y_pos,
                                   entering.CRTHit->z_pos};
          double CRTtime = entering.CRTHit->ts1_ns / 1e3;
          int CRTRegion = entering.CRTHit->plane;
          int CRTSys = 0;
          if (CRTRegion >= 36)
            CRTSys =
                1;  // Very lazy way to determine if the Hit is a Top or a Side.
                    // Will update it when bottom CRT will be availble.
          double CRTTof_opflash = entering.CRTHit->ts1_ns - tflash * 1e3;
          std::vector<int> HitFebs;
          for (auto crts : entering.CRTHit->feb_id) {
            HitFebs.emplace_back((int)crts);
          }
          if (CRTSys == 0) TopEn++;
          if (CRTSys == 1) SideEn++;
	  MatchedCRT thisCRTMatch = { /* .CRTHitPos = */ thisCRTpos, // C++20: restore initializers
                                     /* .CRTPMTTimeDiff_ns = */ CRTTof_opflash,
                                     /* .CRTTime_us = */ CRTtime,
                                     /* .CRTSys = */ CRTSys,
                                     /* .CRTRegion = */ CRTRegion};
          thisFlashCRTmatches.push_back(thisCRTMatch);
        }
        for (auto const& exiting : CRTmatches.exiting) {
          vector<double> CRTpos {exiting.CRTHit->x_pos,
				 exiting.CRTHit->y_pos,
                                 exiting.CRTHit->z_pos};
          geo::Point_t thisCRTpos {exiting.CRTHit->x_pos,
                                   exiting.CRTHit->y_pos,
                                   exiting.CRTHit->z_pos};
          double CRTtime = exiting.CRTHit->ts1_ns / 1e3;
          int CRTRegion = exiting.CRTHit->plane;
          int CRTSys = 0;
          if (CRTRegion >= 36) CRTSys = 1;
          double CRTTof_opflash = exiting.CRTHit->ts1_ns - tflash * 1e3;
          std::vector<int> HitsFebs;
          for (auto crts : exiting.CRTHit->feb_id) {
            HitsFebs.emplace_back((int)crts);
          }
          if (CRTSys == 0) TopEx++;
          if (CRTSys == 1) SideEx++;
          MatchedCRT thisCRTMatch = { /* .CRTHitPos = */ thisCRTpos, // C++20: restore initializers
                                     /* .CRTPMTTimeDiff_ns = */ CRTTof_opflash,
                                     /* .CRTTime_us = */ CRTtime,
                                     /* .CRTSys = */ CRTSys,
                                     /* .CRTRegion = */ CRTRegion};
          thisFlashCRTmatches.push_back(thisCRTMatch);
        }
      }
      FlashType thisFlashType = { /* .FlashPos = */ flash_pos, // C++20: restore initializers
                                 /* .FlashTime_us = */ tflash,
                                 /* .FlashGateTime_ns = */ fThisRelGateTime,
                                 /* .inBeam = */ fThisInTime_beam,
                                 /* .inGate = */ inTime,
                                 /* .Classification = */ eventType,
                                 /* .CRTmatches = */ thisFlashCRTmatches};
      if (inTime == true) thisEventFlashes.push_back(thisFlashType);
>>>>>>> be85e9ba
    }
    else {
	if(crtpmt.flashInGate==1) EventFlashes.push_back(crtpmt);
    }
  } 

  bool hasOnlyCosmics = false;
  if (fFilterLevel == "loose") {
    hasOnlyCosmics = false;  // By default, with loose Filtering, everything is
                             // "intersting", nothing tagged as clear cosmic
    if(fSpillOnly==true && EventFlashes.empty()) hasOnlyCosmics = true;
  }
  else if (fFilterLevel == "medium") {
    hasOnlyCosmics = true;
    for (const auto& f : EventFlashes) {
      bool isCosmic = false;
      if (f.flashClassification == icarus::crt::MatchType::enTop || f.flashClassification == icarus::crt::MatchType::enTop_exSide ||
          f.flashClassification == icarus::crt::MatchType::enTop_mult ||
          f.flashClassification == icarus::crt::MatchType::enTop_exSide_mult) {
        isCosmic = true;
	}
      	// With Medium filter, everything (inTime) which is associated with Top
        // CRT Hit before the Flash is filtered as clear cosmic
      else
     	isCosmic = false;
      hasOnlyCosmics = hasOnlyCosmics && isCosmic;
    }
  }
  else if (fFilterLevel == "tight") {
    hasOnlyCosmics = true;
    for (const auto& f : EventFlashes) {
      bool isCosmic = false;
      if ((f.flashClassification != icarus::crt::MatchType::noMatch) && (f.flashClassification != icarus::crt::MatchType::exTop) &&
          (f.flashClassification != icarus::crt::MatchType::exSide))
        isCosmic = true;
        // With Medium filter, everything (inTime) which is associated with Top
        // CRT Hit before the Flash is filtered as clear cosmic
      else
         isCosmic = false;
      hasOnlyCosmics = hasOnlyCosmics && isCosmic;
    }
  }
  fFiltered = hasOnlyCosmics;
  if (fMatchTree) {
    for(const auto& f : EventFlashes){
      fClassification = (int) f.flashClassification;
      fOpFlashPos_X = f.flashPosition.X();
      fOpFlashPos_Y = f.flashPosition.Y();
      fOpFlashPos_Z = f.flashPosition.Z();
      fOpFlashTime_us = f.flashTime;
      finGate = f.flashInGate;
      finBeam = f.flashInBeam;
      fFlashBeamTime_ns = f.flashGateTime*1e3;
      for (const auto& crt : f.matchedCRTHits){
	fCRTHitPos_X.push_back(crt.position.X());
	fCRTHitPos_Y.push_back(crt.position.Y());
	fCRTHitPos_Z.push_back(crt.position.Z());
        fCRTHitTime_us.push_back(crt.time);
        fCRTFlashTime_ns.push_back(crt.PMTTimeDiff*1e3);
        fCRTHitRegion.push_back(crt.region);
        fCRTHitSystem.push_back(crt.sys);
      }
      fMatchTree->Fill();
      ClearVecs();
    }
    if (EventFlashes.empty()) {
      fClassification = 9;
      fOpFlashPos_X = 0;
      fOpFlashPos_Y = 0;
      fOpFlashPos_Z = 0;
      fOpFlashTime_us = 0;
      finGate = false;
      finBeam = false;
      fFlashBeamTime_ns = 0;
      fMatchTree->Fill();
    }
  }
  return !hasOnlyCosmics;
}

void icarus::crt::FilterCRTPMTMatching::ClearVecs() {
  // matchTree
  fCRTHitPos_X.clear();
  fCRTHitPos_Y.clear();
  fCRTHitPos_Z.clear();
  fCRTHitTime_us.clear();
  fCRTFlashTime_ns.clear();
  fCRTHitRegion.clear();
  fCRTHitSystem.clear();
}

DEFINE_ART_MODULE(icarus::crt::FilterCRTPMTMatching)<|MERGE_RESOLUTION|>--- conflicted
+++ resolved
@@ -206,143 +206,13 @@
     throw art::Exception{ art::errors::Configuration } << "Invalid CRT/PMT filter level: '" << fFilterLevel << "'\n";
 
   mf::LogInfo("FilterCRTPMTMatching::FilteringLevel ") << fFilterLevel;
-<<<<<<< HEAD
   std::vector<CRTPMTMatching> EventFlashes;
   for(auto const & crtpmt : crtpmtMatches) {
     if(fSpillOnly==true){
-	if(crtpmt.flashInBeam==1) EventFlashes.push_back(crtpmt);
-=======
-  std::vector<FlashType> thisEventFlashes;
-  for (art::InputTag const& flashLabel : fFlashLabels) {
-    auto const flashHandle =
-        e.getHandle<std::vector<recob::OpFlash>>(flashLabel);
-    art::FindMany<recob::OpHit> findManyHits(flashHandle, e, flashLabel);
-
-    for (auto const& [iflash, flash] : util::enumerate(*flashHandle)) {
-      hasCRTHit eventType = others;
-      double tflash = flash.Time();
-      vector<recob::OpHit const*> const& hits = findManyHits.at(iflash);
-      int nPMTsTriggering = 0;
-      double firstTime = 999999;
-      geo::vect::MiddlePointAccumulator flashCentroid;
-      double ampsum = 0, t_m = 0;
-      std::vector<double> fHitX, fHitY, fHitZ, fHitT, fHitA;
-      for (auto const& hit : hits) {
-        if (hit->Amplitude() > fPMTADCThresh) nPMTsTriggering++;
-        if (firstTime > hit->StartTime()) firstTime = hit->StartTime();
-        geo::Point_t const pos =
-            fGeometryService->OpDetGeoFromOpChannel(hit->OpChannel())
-                .GetCenter();
-        double amp = hit->Amplitude();
-        ampsum += amp;
-        fHitX.push_back(pos.X());
-        fHitY.push_back(pos.Y());
-        fHitZ.push_back(pos.Z());
-        fHitT.push_back(hit->StartTime());
-        fHitA.push_back(amp);
-        flashCentroid.add(pos, amp);
-        t_m = t_m + hit->StartTime();
-      }
-      geo::Point_t flash_pos = flashCentroid.middlePoint();
-      t_m = t_m / nPMTsTriggering;
-      if (nPMTsTriggering < fnOpHitToTrigger) {
-        continue;
-      }
-      bool inTime = flashInTime(firstTime, m_gate_type, m_trigger_gate_diff,
-                                m_gate_width);
-      double fThisRelGateTime = m_trigger_gate_diff + tflash * 1e3;
-      bool fThisInTime_gate = false;
-      bool fThisInTime_beam = false;
-      if (m_gate_type == 1 || m_gate_type == 3) {  // BNB OffBeamBNB
-        if (fThisRelGateTime > fBNBBeamGateMin &&
-            fThisRelGateTime < fBNBBeamGateMax)
-          fThisInTime_gate = true;
-        if (fThisRelGateTime > fBNBinBeamMin &&
-            fThisRelGateTime < fBNBinBeamMax)
-          fThisInTime_beam = true;
-      }
-      if (m_gate_type == 2 || m_gate_type == 4) {  // NuMI OffBeamNuMI
-        if (fThisRelGateTime > fNuMIBeamGateMin &&
-            fThisRelGateTime < fNuMIBeamGateMax)
-          fThisInTime_gate = true;
-        if (fThisRelGateTime > fNuMIinBeamMin &&
-            fThisRelGateTime < fNuMIinBeamMax)
-          fThisInTime_beam = true;
-      }
-      inTime = fThisInTime_gate;
-      icarus::crt::CRTMatches CRTmatches = CRTHitmatched(
-          firstTime, flash_pos, crtHitList, fTimeOfFlightInterval);
-      int TopEn = 0, TopEx = 0, SideEn = 0, SideEx = 0;
-      auto nCRTHits = CRTmatches.entering.size() + CRTmatches.exiting.size();
-      std::vector<MatchedCRT> thisFlashCRTmatches;
-      eventType = CRTmatches.matchType;
-      if (nCRTHits > 0) {
-        for (auto const& entering : CRTmatches.entering) {
-          vector<double> CRTpos {entering.CRTHit->x_pos,
-                                 entering.CRTHit->y_pos,
-                                 entering.CRTHit->z_pos};
-          geo::Point_t thisCRTpos {entering.CRTHit->x_pos,
-                                   entering.CRTHit->y_pos,
-                                   entering.CRTHit->z_pos};
-          double CRTtime = entering.CRTHit->ts1_ns / 1e3;
-          int CRTRegion = entering.CRTHit->plane;
-          int CRTSys = 0;
-          if (CRTRegion >= 36)
-            CRTSys =
-                1;  // Very lazy way to determine if the Hit is a Top or a Side.
-                    // Will update it when bottom CRT will be availble.
-          double CRTTof_opflash = entering.CRTHit->ts1_ns - tflash * 1e3;
-          std::vector<int> HitFebs;
-          for (auto crts : entering.CRTHit->feb_id) {
-            HitFebs.emplace_back((int)crts);
-          }
-          if (CRTSys == 0) TopEn++;
-          if (CRTSys == 1) SideEn++;
-	  MatchedCRT thisCRTMatch = { /* .CRTHitPos = */ thisCRTpos, // C++20: restore initializers
-                                     /* .CRTPMTTimeDiff_ns = */ CRTTof_opflash,
-                                     /* .CRTTime_us = */ CRTtime,
-                                     /* .CRTSys = */ CRTSys,
-                                     /* .CRTRegion = */ CRTRegion};
-          thisFlashCRTmatches.push_back(thisCRTMatch);
-        }
-        for (auto const& exiting : CRTmatches.exiting) {
-          vector<double> CRTpos {exiting.CRTHit->x_pos,
-				 exiting.CRTHit->y_pos,
-                                 exiting.CRTHit->z_pos};
-          geo::Point_t thisCRTpos {exiting.CRTHit->x_pos,
-                                   exiting.CRTHit->y_pos,
-                                   exiting.CRTHit->z_pos};
-          double CRTtime = exiting.CRTHit->ts1_ns / 1e3;
-          int CRTRegion = exiting.CRTHit->plane;
-          int CRTSys = 0;
-          if (CRTRegion >= 36) CRTSys = 1;
-          double CRTTof_opflash = exiting.CRTHit->ts1_ns - tflash * 1e3;
-          std::vector<int> HitsFebs;
-          for (auto crts : exiting.CRTHit->feb_id) {
-            HitsFebs.emplace_back((int)crts);
-          }
-          if (CRTSys == 0) TopEx++;
-          if (CRTSys == 1) SideEx++;
-          MatchedCRT thisCRTMatch = { /* .CRTHitPos = */ thisCRTpos, // C++20: restore initializers
-                                     /* .CRTPMTTimeDiff_ns = */ CRTTof_opflash,
-                                     /* .CRTTime_us = */ CRTtime,
-                                     /* .CRTSys = */ CRTSys,
-                                     /* .CRTRegion = */ CRTRegion};
-          thisFlashCRTmatches.push_back(thisCRTMatch);
-        }
-      }
-      FlashType thisFlashType = { /* .FlashPos = */ flash_pos, // C++20: restore initializers
-                                 /* .FlashTime_us = */ tflash,
-                                 /* .FlashGateTime_ns = */ fThisRelGateTime,
-                                 /* .inBeam = */ fThisInTime_beam,
-                                 /* .inGate = */ inTime,
-                                 /* .Classification = */ eventType,
-                                 /* .CRTmatches = */ thisFlashCRTmatches};
-      if (inTime == true) thisEventFlashes.push_back(thisFlashType);
->>>>>>> be85e9ba
+	    if(crtpmt.flashInBeam==1) EventFlashes.push_back(crtpmt);
     }
     else {
-	if(crtpmt.flashInGate==1) EventFlashes.push_back(crtpmt);
+	    if(crtpmt.flashInGate==1) EventFlashes.push_back(crtpmt);
     }
   } 
 
