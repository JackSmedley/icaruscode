////////////////////////////////////////////////////////////////////////
//
// ROIFinder class - An ROI finding module for complete deconvolved waveforms
//
// usher@slac.stanford.edu
//
////////////////////////////////////////////////////////////////////////

// C/C++ standard libraries
#include <string>
#include <vector>
#include <utility> // std::pair<>
#include <memory> // std::unique_ptr<>
#include <iomanip>
#include <fstream>
#include <random>

// framework libraries
#include "fhiclcpp/ParameterSet.h" 
#include "messagefacility/MessageLogger/MessageLogger.h" 
#include "art/Framework/Core/ModuleMacros.h" 
#include "art/Framework/Core/EDProducer.h"
#include "art/Framework/Principal/Event.h" 
#include "art/Framework/Principal/Handle.h" 
#include "art/Utilities/make_tool.h"
#include "canvas/Persistency/Common/Ptr.h" 
#include "canvas/Persistency/Common/PtrVector.h" 
#include "art/Framework/Services/Registry/ServiceHandle.h" 
#include "art_root_io/TFileService.h" 
#include "canvas/Utilities/Exception.h"

// LArSoft libraries
#include "larcoreobj/SimpleTypesAndConstants/RawTypes.h" // raw::ChannelID_t
#include "larcorealg/CoreUtils/enumerate.h"
#include "larcore/Geometry/Geometry.h"
#include "lardataobj/RecoBase/Wire.h"
#include "lardataobj/RawData/RawDigit.h"
#include "lardata/DetectorInfoServices/DetectorClocksService.h"
#include "lardata/ArtDataHelper/WireCreator.h"
#include "lardata/Utilities/AssociationUtil.h"

#include "icaruscode/TPC/SignalProcessing/RecoWire/ROITools/IROILocator.h"

#include "icarus_signal_processing/WaveformTools.h"
#include "icarus_signal_processing/Denoising.h"

#include "tbb/parallel_for.h"
#include "tbb/blocked_range.h"
#include "tbb/task_arena.h"
#include "tbb/spin_mutex.h"
#include "tbb/concurrent_hash_map.h"


namespace {

  /// Helper: lazily returns the expanded content of a set of `recob::Wires`.
struct PlaneWireData 
{
    std::size_t size() const { return wires.size(); }
    void resize(std::size_t nWires)
    { wires.clear(); wires.resize(nWires, nullptr); }
    void addWire(std::size_t iWire, recob::Wire const& wire)
    { wires.at(iWire) = &wire; }
    icarus_signal_processing::ArrayFloat operator() () const
    {
        icarus_signal_processing::ArrayFloat data;
        data.resize(wires.size());
        for (auto [ iWire, wire ]: util::enumerate(wires))
        {
          if (wire) data[iWire] = wire->Signal();
          else      data[iWire] = std::vector<float>(4096,0.);
        }
      return data;
    }
    const recob::Wire* getWirePtr(size_t idx) const {return wires[idx];}
private:
    std::vector<recob::Wire const*> wires;
}; // PlaneWireData
  
} // local namespace


///creation of calibrated signals on wires
namespace caldata {

    tbb::spin_mutex roifinderSpinMutex;

class ROIFinder : public art::EDProducer
{
public:
// create calibrated signals on wires. this class runs 
// an fft to remove the electronics shaping.     
    explicit ROIFinder(fhicl::ParameterSet const& pset);
    virtual ~ROIFinder();
    void     produce(art::Event& evt); 
    void     beginJob(); 
    void     endJob();                 
    void     reconfigure(fhicl::ParameterSet const& p);
private:
    using PlaneIDToDataPair    = std::pair<std::vector<raw::ChannelID_t>,PlaneWireData>;
    using PlaneIDToDataPairMap = std::map<geo::PlaneID,PlaneIDToDataPair>;
    using PlaneIDVec           = std::vector<geo::PlaneID>;

    // Define a class to handle processing for individual threads
    class multiThreadDeconvolutionProcessing 
    {
    public:
        multiThreadDeconvolutionProcessing(ROIFinder const&            parent,
                                           art::Event&                 event,
                                           const PlaneIDVec&           planeIDVec,
                                           const PlaneIDToDataPairMap& planeIDToDataPairMap, 
                                           std::vector<recob::Wire>&   wireColVec,
                                           std::vector<recob::Wire>&   morphedVec)
            : fROIFinder(parent),
              fEvent(event),
              fPlaneIDVec(planeIDVec),
              fPlaneIDToDataPairMap(planeIDToDataPairMap),
              fWireColVec(wireColVec),
              fMorphedVec(morphedVec)
        {}
        void operator()(const tbb::blocked_range<size_t>& range) const
        {
            for (size_t idx = range.begin(); idx < range.end(); idx++)
                fROIFinder.processPlane(idx, fEvent, fPlaneIDVec, fPlaneIDToDataPairMap, fWireColVec, fMorphedVec);
        }
    private:
        const ROIFinder&            fROIFinder;
        art::Event&                 fEvent;
        const PlaneIDVec&           fPlaneIDVec;
        const PlaneIDToDataPairMap& fPlaneIDToDataPairMap;
        std::vector<recob::Wire>&   fWireColVec;
        std::vector<recob::Wire>&   fMorphedVec;
    };

    // Function to do the work
    void  processPlane(size_t,
                       art::Event&,
                       const PlaneIDVec&,
                       const PlaneIDToDataPairMap&, 
                       std::vector<recob::Wire>&,
                       std::vector<recob::Wire>&) const;

    // This is for the baseline...
    float getMedian(const icarus_signal_processing::VectorFloat, const unsigned int) const;

    std::vector<art::InputTag>                                 fWireModuleLabelVec;         ///< vector of modules that made digits
    std::vector<std::string>                                   fOutInstanceLabelVec;        ///< The output instance labels to apply
    bool                                                       fCorrectROIBaseline;         ///< Correct the ROI baseline 
    size_t                                                     fMinSizeForCorrection;       ///< Minimum ROI length to do correction
    size_t                                                     fMaxSizeForCorrection;       ///< Maximum ROI length for baseline correction
    bool                                                       fOutputMorphed;              ///< Output the morphed waveforms
    bool                                                       fDiagnosticOutput;           ///< secret diagnostics flag
    bool                                                       fOutputHistograms;           ///< Output tuples/histograms?
    size_t                                                     fEventCount;                 ///< count of event processed
    
    std::map<size_t,std::unique_ptr<icarus_tool::IROILocator>> fROIToolMap;

    const geo::GeometryCore*                                   fGeometry = lar::providerFrom<geo::Geometry>();
    
}; // class ROIFinder

DEFINE_ART_MODULE(ROIFinder)

//-------------------------------------------------
ROIFinder::ROIFinder(fhicl::ParameterSet const& pset) : EDProducer{pset}
{
    this->reconfigure(pset);

    for(const auto& wireLabel : fOutInstanceLabelVec)
    {
        produces< std::vector<recob::Wire>>(wireLabel);

        if (fOutputMorphed) produces<std::vector<recob::Wire>>(wireLabel+ "M");
    }
}

//-------------------------------------------------
ROIFinder::~ROIFinder()
{
}

//////////////////////////////////////////////////////
void ROIFinder::reconfigure(fhicl::ParameterSet const& pset)
{
    // Recover the parameters
    fWireModuleLabelVec    = pset.get<std::vector<art::InputTag>>("WireModuleLabelVec",   std::vector<art::InputTag>()={"decon1droi"});
    fOutInstanceLabelVec   = pset.get<std::vector<std::string>>  ("OutInstanceLabelVec",                            {"PHYSCRATEDATA"});
    fCorrectROIBaseline    = pset.get<bool                      >("CorrectROIBaseline",                                          true);
    fMinSizeForCorrection  = pset.get<size_t                    >("MinSizeForCorrection",                                          12);
    fMaxSizeForCorrection  = pset.get<size_t                    >("MaxSizeForCorrection",                                         512);
    fOutputMorphed         = pset.get< bool                     >("OutputMorphed",                                               true);
    fDiagnosticOutput      = pset.get< bool                     >("DaignosticOutput",                                           false);
    fOutputHistograms      = pset.get< bool                     >("OutputHistograms",                                           false);
        
    // Access ART's TFileService, which will handle creating and writing
    // histograms and n-tuples for us.
    art::ServiceHandle<art::TFileService> tfs;
     
    // Recover the list of ROI finding tools
    const fhicl::ParameterSet& roiFinderTools = pset.get<fhicl::ParameterSet>("ROIFinderToolVec");

    // Make a mapping between plane id and a plane's ROI finder
    // This allows different ROI finders per plane but, more important, different parameters
    for(const std::string& roiFinderTool : roiFinderTools.get_pset_names())
    {
        const fhicl::ParameterSet& roiFinderToolParamSet = roiFinderTools.get<fhicl::ParameterSet>(roiFinderTool);
        size_t                     planeIdx              = roiFinderToolParamSet.get<size_t>("Plane");
        
        fROIToolMap[planeIdx] = art::make_tool<icarus_tool::IROILocator> (roiFinderToolParamSet);

        if (fOutputHistograms)
        { 
            std::string dirName = "ROIFinder_" + std::to_string(planeIdx);

            art::TFileDirectory dir = tfs->mkdir(dirName);

            fROIToolMap[planeIdx]->initializeHistograms(dir);
        }
    }
    
    return;
}

//-------------------------------------------------
void ROIFinder::beginJob()
{
    fEventCount = 0;
} // beginJob

//////////////////////////////////////////////////////
void ROIFinder::endJob()
{
}

//////////////////////////////////////////////////////
void ROIFinder::produce(art::Event& evt)
{
    // We need to loop through the list of Wire data we have been given
    for(size_t labelIdx = 0; labelIdx < fWireModuleLabelVec.size(); labelIdx++)
    {
        const art::InputTag& wireLabel = fWireModuleLabelVec[labelIdx];

        // make a collection of Wires
        std::unique_ptr<std::vector<recob::Wire>> wireCol(new std::vector<recob::Wire>);
    
        std::unique_ptr<std::vector<recob::Wire>> morphedCol(new std::vector<recob::Wire>);

        mf::LogInfo("ROIFinder") << "ROIFinder, looking for decon1droi data at " << wireLabel << std::endl;
    
        // Read in the collection of full length deconvolved waveforms
        // Note we assume this list is sorted in increasing channel number!
        art::Handle< std::vector<recob::Wire>> wireVecHandle;
        
        evt.getByLabel(wireLabel, wireVecHandle);

        mf::LogInfo("ROIFinder") << "--> Recovered wire data, size: " << wireVecHandle->size() << std::endl;
    
        if (!wireVecHandle->size())
        {
            evt.put(std::move(wireCol), wireLabel.instance());
            fEventCount++;
            
            return;
        }
    
        // The first step is to break up into groups by logical TPC/plane in order to do the parallel loop
        PlaneIDToDataPairMap planeIDToDataPairMap;
        PlaneIDVec           planeIDVec;
        size_t               numChannels(0);
    
        for(const auto& wire : *wireVecHandle)
        {
            raw::ChannelID_t channel = wire.Channel();
           
            std::vector<geo::WireID> wireIDVec = fGeometry->ChannelToWire(channel);

            if (wireIDVec.empty()) continue;
    
            for(const auto& wireID : wireIDVec)
            {
                const geo::PlaneID& planeID = wireID.planeID();
    
                PlaneIDToDataPairMap::iterator mapItr = planeIDToDataPairMap.find(planeID);
    
                // Make sure the array is initialized
                if (mapItr == planeIDToDataPairMap.end())
                {
                    unsigned int nWires = fGeometry->Nwires(planeID);
    
                    std::pair<PlaneIDToDataPairMap::iterator,bool> mapInsert = planeIDToDataPairMap.insert({planeID,PlaneIDToDataPair()});
    
                    if (!mapInsert.second) std::cout << "Failed to insert, is this possible?" << std::endl;
    
                    mapItr = mapInsert.first;
    
                    mapItr->second.first.resize(nWires);
                    mapItr->second.second.resize(nWires);
    
                    planeIDVec.emplace_back(planeID);
                }
    
                // Add waveform to the 2D array
                mapItr->second.first[wireID.Wire] = channel;
                mapItr->second.second.addWire(wireID.Wire, wire);
                numChannels++;
            }
        }

        // We might need this... it allows a temporary wire object to prevent crashes when some data is missing
        std::vector<recob::Wire> tempWireVec(numChannels/4);

        // Check integrity of map
        for(auto& mapInfo : planeIDToDataPairMap)
        {
            const std::vector<raw::ChannelID_t>&        channelVec = mapInfo.second.first;
            const icarus_signal_processing::ArrayFloat& dataArray  = mapInfo.second.second();

            for(size_t idx = 0; idx < channelVec.size(); idx++)
            {
                if (dataArray[idx].size() < 100) 
                {
                    mf::LogInfo("ROIFinder") << "  **> Found truncated wire, size: " << dataArray[idx].size() << ", channel: " << channelVec[idx] << std::endl;

                    std::vector<float>               zeroVec(4096,0.);
                    recob::Wire::RegionsOfInterest_t ROIVec;

                    ROIVec.add_range(0, std::move(zeroVec));

                    std::vector<geo::WireID> wireIDVec = fGeometry->ChannelToWire(channelVec[idx]);

                    // Given channel a large number so we know to not save
                    mapInfo.second.first[idx] = 100000 + idx;

                    tempWireVec.emplace_back(recob::WireCreator(std::move(ROIVec),idx,fGeometry->View(wireIDVec[0].planeID())).move());

                    mapInfo.second.second.addWire(idx,tempWireVec.back());
               }
            }
        }
   
        // Reserve the room for the output
        wireCol->reserve(wireVecHandle->size());
    
        // ... Launch multiple threads with TBB to do the deconvolution and find ROIs in parallel
        multiThreadDeconvolutionProcessing deconvolutionProcessing(*this, evt, planeIDVec, planeIDToDataPairMap, *wireCol, *morphedCol);
    
        tbb::parallel_for(tbb::blocked_range<size_t>(0, planeIDVec.size()), deconvolutionProcessing);
        
        // Time to stroe everything
        if(wireCol->size() == 0) mf::LogWarning("ROIFinder") << "No wires made for this event.";

        evt.put(std::move(wireCol), fOutInstanceLabelVec[labelIdx]);

        if (fOutputMorphed) evt.put(std::move(morphedCol), fOutInstanceLabelVec[labelIdx]+"M");
    }

    fEventCount++;

    return;
} // produce

void  ROIFinder::processPlane(size_t                      idx,
                              art::Event&                 event,
                              const PlaneIDVec&           planeIDVec,
                              const PlaneIDToDataPairMap& planeIDToDataPairMap, 
                              std::vector<recob::Wire>&   wireColVec,
                              std::vector<recob::Wire>&   morphedVec) const
{
    // Recover the planeID for this thread
    const geo::PlaneID& planeID = planeIDVec[idx];

    // And the data array 
    PlaneIDToDataPairMap::const_iterator  mapItr = planeIDToDataPairMap.find(planeID);

    if (mapItr == planeIDToDataPairMap.end())
    {
        std::cout << "We know this cannot happen" << std::endl;
        return;
    }

    const PlaneIDToDataPair& planeIDToDataPair = mapItr->second;

    const icarus_signal_processing::ArrayFloat& dataArray  = planeIDToDataPair.second();
    const std::vector<raw::ChannelID_t>&        channelVec = planeIDToDataPair.first;

    // Keep track of our selected values
    icarus_signal_processing::ArrayFloat outputArray(dataArray.size(),icarus_signal_processing::VectorFloat(dataArray[0].size(),0.));
    icarus_signal_processing::ArrayBool  selectedVals(dataArray.size(),icarus_signal_processing::VectorBool(dataArray[0].size(),false));

    fROIToolMap.at(planeID.Plane)->FindROIs(event, dataArray, mapItr->first, outputArray, selectedVals);

//    icarus_signal_processing::ArrayFloat morphedWaveforms(dataArray.size());

    // Copy the "morphed" array
    if (fOutputMorphed)
    {
        for(size_t waveIdx = 0; waveIdx < outputArray.size(); waveIdx++)
        {
            // skip if a bad channbel
            if (channelVec[idx] >= 100000) continue;

            // First get a lock to make sure we don't conflict
            tbb::spin_mutex::scoped_lock lock(roifinderSpinMutex);

            recob::Wire::RegionsOfInterest_t ROIVec;

            ROIVec.add_range(0, std::move(outputArray[waveIdx]));

            raw::ChannelID_t channel = channelVec[waveIdx];
            geo::View_t      view    = fGeometry->View(channel);
        
            std::vector<geo::WireID> chanIDVec = fGeometry->ChannelToWire(channel);

            morphedVec.push_back(recob::WireCreator(std::move(ROIVec),channel,view).move());
        }
    }

    // Ok, now go through the refined selected values array and find ROIs
    // Define the ROI and its container
    using CandidateROI    = std::pair<size_t, size_t>;
    using CandidateROIVec = std::vector<CandidateROI>;

    size_t leadTrail(0);

    for(size_t waveIdx = 0; waveIdx < selectedVals.size(); waveIdx++)
    {
        // Skip if a bad channel
        if (channelVec[waveIdx] >= 100000)
        {
            std::cout << "==> found an unexpected channel number: " << channelVec[waveIdx] << std::endl;
            continue;
        }

        // Set up an object... 
        CandidateROIVec candidateROIVec;

        // Search for ROIs in current waveform
        const icarus_signal_processing::VectorBool& selVals = selectedVals[waveIdx];

        size_t idx(2);

        while(idx < selVals.size())
        {
            if (selVals[idx])
            {
                Size_t startTick = idx >= leadTrail ? idx - leadTrail : 0;

                while(idx < selVals.size() && selVals[idx]) idx++;

                size_t stopTick  = idx < selVals.size() - leadTrail ? idx + leadTrail : selVals.size();

                candidateROIVec.emplace_back(startTick, stopTick);
            }

            idx++;
        }

        // merge overlapping (or touching) ROI's
        if(candidateROIVec.size() > 1)
        {
            // temporary vector for merged ROIs
            CandidateROIVec tempRoiVec;

            // Loop through candidate roi's
            size_t startRoi = candidateROIVec.front().first;
            size_t stopRoi  = startRoi;

            for(auto& roi : candidateROIVec)
            {
                // Should we merge roi's?
                if (roi.first <= stopRoi)
                { 
                    // Make sure the merge gets the right start/end times
                    startRoi = std::min(startRoi,roi.first);
                    stopRoi  = std::max(stopRoi,roi.second);
                }
                else
                {
                    tempRoiVec.emplace_back(startRoi,stopRoi);

                    startRoi = roi.first;
                    stopRoi  = roi.second;
                }
            }

            // Make sure to get the last one
            tempRoiVec.emplace_back(startRoi,stopRoi);

            candidateROIVec = tempRoiVec;
        }

        // If no candidates no need for further effort
        if (!candidateROIVec.empty())
        {
            // vector that will be moved into the Wire object
            recob::Wire::RegionsOfInterest_t ROIVec;

            // Check if we have possible overlap wires where we need to merge the previous results with new results
            if (planeID.Plane > 0)
            {
                raw::ChannelID_t channel = channelVec[waveIdx];
<<<<<<< HEAD

                std::vector<geo::WireID> wireIDVec = fGeometry->ChannelToWire(channel);

=======

                std::vector<geo::WireID> wireIDVec = fGeometry->ChannelToWire(channel);

>>>>>>> 851e7ef0
                if (wireIDVec.size() > 1)
                {
                    std::vector<recob::Wire>::iterator wireItr = std::find_if(wireColVec.begin(),wireColVec.end(),[channel](const auto& wire){return wire.Channel() == channel;});

                    if (wireItr != wireColVec.end()) 
                    {
                        ROIVec = wireItr->SignalROI();

                        // Avoid duplicate entries by erasing the previous instance
                        wireColVec.erase(wireItr);
                    }
                }
            }

            const icarus_signal_processing::VectorFloat& waveform = dataArray[waveIdx];

            // We need to copy the deconvolved (and corrected) waveform ROI's
            for(const auto& candROI : candidateROIVec)
            {
                // First up: copy out the relevent ADC bins into the ROI holder
                size_t roiLen   = candROI.second - candROI.first;
                size_t firstBin = candROI.first;
<<<<<<< HEAD

                icarus_signal_processing::VectorFloat holder(roiLen);

                std::copy(waveform.begin()+candROI.first, waveform.begin()+candROI.second, holder.begin());

=======

                icarus_signal_processing::VectorFloat holder(roiLen);

                std::copy(waveform.begin()+candROI.first, waveform.begin()+candROI.second, holder.begin());

>>>>>>> 851e7ef0
                // Now we do the baseline determination and correct the ROI
                // For now we are going to reset to the minimum element
                // Get slope/offset from first to last ticks
                if (fCorrectROIBaseline && holder.size() > fMinSizeForCorrection && holder.size() < fMaxSizeForCorrection)
                {
                    // Try to find the minimum value in the leading and trailing bins
                    size_t nBins = holder.size()/3;
                    icarus_signal_processing::VectorFloat::iterator firstItr = std::min_element(holder.begin(),holder.begin()+nBins);
                    icarus_signal_processing::VectorFloat::iterator lastItr  = std::min_element(holder.end()-nBins,holder.end());

                    size_t newSize = std::distance(firstItr,lastItr) + 1;
                    float  dADC    = (*lastItr - *firstItr) / float(newSize);
                    float  offset  = *firstItr;

                    for(size_t binIdx = 0; binIdx < newSize; binIdx++)
                    {
                        holder[binIdx]  = *(firstItr + binIdx) - offset;
                        offset         += dADC;
                    }

                    firstBin += std::distance(holder.begin(),firstItr);

                    holder.resize(newSize);
                }

                // add the range into ROIVec
                ROIVec.add_range(firstBin, std::move(holder));
            }

            // Check for emptiness
            if (!ROIVec.empty())
            {
                // First get a lock to make sure we don't conflict
                tbb::spin_mutex::scoped_lock lock(roifinderSpinMutex);

                raw::ChannelID_t channel = channelVec[waveIdx];
                geo::View_t      view    = fGeometry->View(channel);

                // Since we process logical TPC images we need to watch for duplicating entries 
                // We can do that by checking to see if a channel has already been added...
                std::vector<geo::WireID> wireIDVec = fGeometry->ChannelToWire(channel);

                wireColVec.push_back(recob::WireCreator(std::move(ROIVec),channel,view).move());
            }
        }
    }

    return;
}

float ROIFinder::getMedian(icarus_signal_processing::VectorFloat vals, const unsigned int nVals) const
{
    float median(0.);

    if (nVals > 2) 
    {
        if (nVals % 2 == 0) 
        {
            const auto m1 = vals.begin() + nVals / 2 - 1;
            const auto m2 = vals.begin() + nVals / 2;
            std::nth_element(vals.begin(), m1, vals.begin() + nVals);
            const auto e1 = *m1;
            std::nth_element(vals.begin(), m2, vals.begin() + nVals);
            const auto e2 = *m2;
            median = (e1 + e2) / 2.0;
        } 
        else 
        {
            const auto m = vals.begin() + nVals / 2;
            std::nth_element(vals.begin(), m, vals.begin() + nVals);
            median = *m;
        }
    }

    return median;
}

} // end namespace caldata<|MERGE_RESOLUTION|>--- conflicted
+++ resolved
@@ -499,15 +499,9 @@
             if (planeID.Plane > 0)
             {
                 raw::ChannelID_t channel = channelVec[waveIdx];
-<<<<<<< HEAD
 
                 std::vector<geo::WireID> wireIDVec = fGeometry->ChannelToWire(channel);
 
-=======
-
-                std::vector<geo::WireID> wireIDVec = fGeometry->ChannelToWire(channel);
-
->>>>>>> 851e7ef0
                 if (wireIDVec.size() > 1)
                 {
                     std::vector<recob::Wire>::iterator wireItr = std::find_if(wireColVec.begin(),wireColVec.end(),[channel](const auto& wire){return wire.Channel() == channel;});
@@ -530,19 +524,11 @@
                 // First up: copy out the relevent ADC bins into the ROI holder
                 size_t roiLen   = candROI.second - candROI.first;
                 size_t firstBin = candROI.first;
-<<<<<<< HEAD
 
                 icarus_signal_processing::VectorFloat holder(roiLen);
 
                 std::copy(waveform.begin()+candROI.first, waveform.begin()+candROI.second, holder.begin());
 
-=======
-
-                icarus_signal_processing::VectorFloat holder(roiLen);
-
-                std::copy(waveform.begin()+candROI.first, waveform.begin()+candROI.second, holder.begin());
-
->>>>>>> 851e7ef0
                 // Now we do the baseline determination and correct the ROI
                 // For now we are going to reset to the minimum element
                 // Get slope/offset from first to last ticks
