/**
 * @file   CRTDataAnalysis_module.cc
 * @brief  Access CRT data and reco products and compare to MCTruth info 
 * @author Chris Hilgenberg (Chris.Hilgenberg@colostate.edu)
 * 
 * The last revision of this code was done in October 2018 with LArSoft v07_06_01.
 */

// LArSoft includes
#include "lardataobj/Simulation/AuxDetSimChannel.h"
#include "lardataobj/RecoBase/Hit.h"
#include "lardataobj/RecoBase/Cluster.h"
#include "lardata/DetectorInfoServices/DetectorClocksService.h"
#include "larcore/Geometry/Geometry.h"
#include "larcorealg/Geometry/GeometryCore.h"
#include "larcorealg/Geometry/AuxDetGeometryCore.h"
#include "larcoreobj/SimpleTypesAndConstants/geo_types.h"
#include "icaruscode/Decode/DataProducts/ExtraTriggerInfo.h"
//#include "icaruscode/CRT/CRTUtils/CRTHitRecoAlg.h"

// Framework includes
#include "art/Framework/Core/EDAnalyzer.h"
#include "art/Framework/Principal/Event.h"
#include "art/Framework/Principal/Handle.h"
#include "art/Framework/Services/Registry/ServiceHandle.h"
#include "art_root_io/TFileService.h"
#include "art/Framework/Core/ModuleMacros.h"
#include "canvas/Persistency/Common/FindManyP.h"
#include "canvas/Utilities/Exception.h"

// Utility libraries
#include "messagefacility/MessageLogger/MessageLogger.h"
#include "fhiclcpp/ParameterSet.h"
#include "fhiclcpp/types/Table.h"
#include "fhiclcpp/types/Atom.h"
#include "cetlib/pow.h" // cet::sum_of_squares()

// ROOT includes
#include "TH1.h"
#include "TH2.h"
#include "TTree.h"
#include "TLorentzVector.h"
#include "TVector3.h"
#include "TGeoManager.h"
#include "TMath.h"
#include "TROOT.h"

// C++ includes
#include <map>
#include <vector>
#include <string>
#include <set>
#include <cmath>
#include <iostream>
#include <utility>
#include <array>

// CRT data products
#include "sbnobj/ICARUS/CRT/CRTData.hh"
#include "sbnobj/Common/CRT/CRTHit.hh"
#include "icaruscode/CRT/CRTUtils/CRTCommonUtils.h"

#include "icaruscode/Decode/DecoderTools/IDecoder.h"
#include "icaruscode/Decode/ChannelMapping/IICARUSChannelMap.h"

using std::string;
using std::vector;
using std::map;
using std::set;
using std::pair;


namespace icarus {
namespace crt {

  //-----------------------------------------------------------------------

  class CRTDataAnalysis : public art::EDAnalyzer
  {
  public:

    struct Config {
      
      // Save some typing:
      using Name = fhicl::Name;
      using Comment = fhicl::Comment;
      

      fhicl::Atom<art::InputTag> CRTHitLabel {
        Name("CRTHitLabel"),
        Comment("tag of the input data product with reconstructed CRT hits")
        };

      fhicl::Atom<art::InputTag> CRTDAQLabel {
        Name("CRTDAQLabel"),
        Comment("tag of the input data product with calibrated CRT data")
        };
   
      fhicl::Atom<art::InputTag> TriggerLabel {
        Name("TriggerLabel"),
	  Comment("Label for the Trigger fragment label")
	  };

      fhicl::Atom<double> QPed {
	Name("QPed"),
	  Comment("Pedestal offset [ADC]")
	  };
      fhicl::Atom<double> QSlope {
	Name("QSlope"),
	  Comment("Pedestal slope [ADC/photon]")
	  };

      fhicl::Atom<double> PEThresh {
	Name("PEThresh"),
	  Comment("threshold in photoelectrons above which charge amplitudes used in hit reco")
	  };

      fhicl::Atom<uint64_t> CrtWindow {
	Name("CrtWindow"),
	  Comment("window for looking data [ns]")
	  };
    }; // Config
    
    using Parameters = art::EDAnalyzer::Table<Config>;
    
    // -------------------------------------------------------------------
    // -------------------------------------------------------------------
    // Standard constructor for an ART module with configuration validation;
    // we don't need a special destructor here.

    /// Constructor: configures the module (see the Config structure above)
    explicit CRTDataAnalysis(Parameters const& config);

    virtual void beginJob() override;
    virtual void beginRun(const art::Run& run) override;
    virtual void analyze (const art::Event& event) override;

    //void reconfigure(fhicl::ParameterSet const & p);
  private:

    void FillFebMap();

    // Declare member data here.
    const icarusDB::IICARUSChannelMap* fChannelMap = nullptr;
    //    CRTHitRecoAlg hitAlg;

    // The parameters we'll read from the .fcl file.
    art::InputTag fTriggerLabel;
    art::InputTag fCRTHitProducerLabel;        ///< The name of the producer that created hits
    art::InputTag fCRTDAQProducerLabel;
    //    bool fVerbose;          ///< print info
    double fQPed;           ///< Pedestal offset of SiPMs [ADC]
    double fQSlope;         ///< Pedestal slope of SiPMs [ADC/photon]
    double fPEThresh;       ///< threshold[PE] above which charge amplitudes used in hit reco
    uint64_t fCrtWindow;    ///< Looking data window within trigger timestamp [ns]

    static map<int, vector<pair<int,int>>> fFebMap;

    // The n-tuples we'll create.
    TTree* fDAQNtuple;
    TTree* fHitNtuple;

    // The comment lines with the @ symbols define groups in doxygen. 
    /// @name The variables that will go into both n-tuples.
    /// @{
    int fEvent;        ///< number of the event being processed
    int fRun;          ///< number of the run being processed
    int fSubRun;       ///< number of the sub-run being processed
    /// @}

    /// @name The variables that will go into the CosmicDisplay n-tuple.
    /// @{
    static const int LAR_PROP_DELAY = 1.0/(30.0/1.38); //[ns/cm]

    //add trigger data product vars
    unsigned int m_gate_type;
    std::string m_gate_name;
    uint64_t m_trigger_timestamp;
    uint64_t m_gate_start_timestamp;
    uint64_t m_trigger_gate_diff;
    uint64_t m_gate_crt_diff;

    //CRT data product vars
    //static const int kDetMax = 64;
    int      fDetEvent;
    int      fDetRun;
    int      fDetSubRun;
    int      fNChan; ///< number of channels above threshold for this front-end board readout
    int      fEntry; ///< front-end board entry number (reset for each event)
    int      fFEBReg; ///< CRT region for this front-end board
    int      fMac5; ///< Mac5 address for this front-end board
    int      fDetSubSys;
    uint64_t fT0;///< signal time w.r.t. PPS
    uint64_t fT1;///< signal time w.r.t. global event time
    int      fNMaxCh;/// Max number of channel
    int      fADC[64];///< signal amplitude
    float    fPE[64];///< signal amplitude
    vector<vector<int>> fTrackID;///< track ID(s) of particle that produced the signal
    vector<vector<int>> fDetPDG; /// signal inducing particle(s)' PDG code

    //CRT hit product vars
    int      fHitRun;
    int      fHitSubRun;
    int      fHitEvent;
    float    fXHit; ///< reconstructed X position of CRT hit (cm)
    float    fYHit; ///< reconstructed Y position of CRT hit (cm)
    float    fZHit; ///< reconstructed Z position of CRT hit (cm)
    float    fXErrHit; ///< stat error of CRT hit reco X (cm)
    float    fYErrHit; ///< stat error of CRT hit reco Y (cm)
    float    fZErrHit; ///< stat error of CRT hit reco Z (cm)
    uint64_t    fT0Hit; ///< hit time w.r.t. PPS
    uint64_t    fT1Hit; ///< hit time w.r.t. global event time
    int       fHitReg; ///< region code of CRT hit
    int       fHitSubSys;
    int       fNHit; ///< number of CRT hits for this event
    int       fHitStrip;
    int       fHitMod;
    int       fNHitFeb;
    float     fHitTotPe;
    
    // Other variables that will be shared between different methods.
    geo::GeometryCore const* fGeometryService;   ///< pointer to Geometry provider
    int                      fTriggerOffset;     ///< (units of ticks) time of expected neutrino event
    CRTCommonUtils* fCrtutils;  
  }; // class CRTDataAnalysis


  //-----------------------------------------------------------------------
  //-----------------------------------------------------------------------
  // class implementation

  //-----------------------------------------------------------------------
  // Constructor
  // 
  // Note that config is a Table<Config>, and to access the Config
  // value we need to use an operator: "config()". In the same way,
  // each element in Config is an Atom<Type>, so to access the type we
  // again use the call operator, e.g. "SimulationLabel()".

  map<int,vector<pair<int,int>>> CRTDataAnalysis::fFebMap;
 
  CRTDataAnalysis::CRTDataAnalysis(Parameters const& config)
    : EDAnalyzer(config)
    , fTriggerLabel( config().TriggerLabel() )
    , fCRTHitProducerLabel(config().CRTHitLabel())
    , fCRTDAQProducerLabel(config().CRTDAQLabel())
    , fQPed(config().QPed())
    , fQSlope(config().QSlope())
    , fPEThresh(config().PEThresh())
    , fCrtWindow(config().CrtWindow())
    , fCrtutils(new CRTCommonUtils())
      
  {
    // Get a pointer to the geometry service provider.
    fGeometryService = lar::providerFrom<geo::Geometry>();
    fChannelMap = art::ServiceHandle<icarusDB::IICARUSChannelMap const>{}.get();
    // The same for detector TDC clock services.
    // Access to detector properties.
    auto const clockData = art::ServiceHandle<detinfo::DetectorClocksService const>()->DataForJob();
    fTriggerOffset = trigger_offset(clockData);
  }

  
  void CRTDataAnalysis::FillFebMap() { 
    if(!this->fFebMap.empty())
        return;
    std::string fullFileName;
    cet::search_path searchPath("FW_SEARCH_PATH");
    searchPath.find_file("feb_map.txt",fullFileName);
    std::ifstream fin;
    fin.open(fullFileName,std::ios::in);
    if(fin.good())  mf::LogError("CRTDataAnalysis") << "opened file 'feb_map.txt' for reading..." << std::endl;
    else // mf::LogError("CRTDataAnalysis") << "could not open file 'feb_map.txt' for reading!" << std::endl;
        throw cet::exception("CRTDataAnalysis::FillFebMap") << "Unable to find/open file 'feb_map.txt'" << std::endl;
    std::vector<std::string> row;
    std::string line, word;
    while(getline(fin,line)) {
        row.clear();
        std::stringstream s(line);
        int mod;
        while (std::getline(s, word, ',')) {
            row.push_back(word);
        }
        mod = std::stoi(row[0]);
        (this->fFebMap)[mod].push_back(std::make_pair(std::stoi(row[1]),std::stoi(row[2])));
        if(row.size()>3)
            (this->fFebMap)[mod].push_back(std::make_pair(std::stoi(row[3]),std::stoi(row[4])));
    }
    // mf::LogError("CRTDataAnalysis") << "filled febMap with " << (this->fFebMap).size() << " entries" << std::endl;
    fin.close();
  }

  
  //-----------------------------------------------------------------------
  void CRTDataAnalysis::beginJob()
  {
     mf::LogError("CRTDataAnalysis") << " starting analysis job" << std::endl;

    // Access ART's TFileService, which will handle creating and writing
    // histograms and n-tuples for us. 
    art::ServiceHandle<art::TFileService> tfs;

    // Define our n-tuples
    fDAQNtuple        = tfs->make<TTree>("DAQTree",          "MyCRTDAQ");
    fHitNtuple        = tfs->make<TTree>("HitTree",          "MyCRTHit");

    // Define the branches of our DetSim n-tuple 
    fDAQNtuple->Branch("event",                 &fDetEvent,          "event/I");
    fDAQNtuple->Branch("run",                   &fDetRun,            "run/I");
    fDAQNtuple->Branch("subrun",                &fDetSubRun,         "subrun/I");
    fDAQNtuple->Branch("nChan",                 &fNChan,             "nChan/I");
    fDAQNtuple->Branch("t0",                    &fT0,                "t0/l");
    fDAQNtuple->Branch("t1",                    &fT1,                "t1/l");
    fDAQNtuple->Branch("nmaxch",                &fNMaxCh,            "nmaxch/I");
    fDAQNtuple->Branch("adc",                   fADC,                "adc[nmaxch]/I");
    fDAQNtuple->Branch("pe",                    fPE,                "pe[nmaxch]/F");
    fDAQNtuple->Branch("entry",                 &fEntry,             "entry/I");
    fDAQNtuple->Branch("mac5",                  &fMac5,              "mac5/I");
    fDAQNtuple->Branch("region",                &fFEBReg,            "region/I");
    fDAQNtuple->Branch("subSys",                &fDetSubSys,         "subSys/I");
    fDAQNtuple->Branch("gate_type", &m_gate_type, "gate_type/b");
    fDAQNtuple->Branch("gate_start_timestamp", &m_gate_start_timestamp, "gate_start_timestamp/l");

    // Define the branches of our SimHit n-tuple
    fHitNtuple->Branch("Run",         &fHitRun,         "Run/I");
    fHitNtuple->Branch("SubRun",      &fHitSubRun,      "SubRun/I");
    fHitNtuple->Branch("event",       &fHitEvent,    "event/I");
    fHitNtuple->Branch("nHit",        &fNHit,        "nHit/I");
    fHitNtuple->Branch("x",           &fXHit,        "x/F");
    fHitNtuple->Branch("y",           &fYHit,        "y/F");
    fHitNtuple->Branch("z",           &fZHit,        "z/F");
    fHitNtuple->Branch("xErr",        &fXErrHit,     "xErr/F");
    fHitNtuple->Branch("yErr",        &fYErrHit,     "yErr/F");
    fHitNtuple->Branch("zErr",        &fZErrHit,     "zErr/F");
    fHitNtuple->Branch("t0",          &fT0Hit,       "t0/l");
    fHitNtuple->Branch("t1",          &fT1Hit,       "t1/l");
    fHitNtuple->Branch("region",      &fHitReg,      "region/I");  
    //    fHitNtuple->Branch("tagger",      &ftagger,      "tagger/C");  
    fHitNtuple->Branch("subSys",      &fHitSubSys,   "subSys/I");
    fHitNtuple->Branch("modID",       &fHitMod,      "modID/I");
    fHitNtuple->Branch("stripID",     &fHitStrip,    "stripID/I");
    fHitNtuple->Branch("nFeb",        &fNHitFeb,     "nFeb/I");
    fHitNtuple->Branch("totPe",       &fHitTotPe,    "totPe/F");
    fHitNtuple->Branch("gate_type", &m_gate_type, "gate_type/b");
    fHitNtuple->Branch("gate_name", &m_gate_name);
    fHitNtuple->Branch("trigger_timestamp", &m_trigger_timestamp, "trigger_timestamp/l");
    fHitNtuple->Branch("gate_start_timestamp", &m_gate_start_timestamp, "gate_start_timestamp/l");
    fHitNtuple->Branch("trigger_gate_diff", &m_trigger_gate_diff, "trigger_gate_diff/l");
    fHitNtuple->Branch("gate_crt_diff",&m_gate_crt_diff, "gate_crt_diff/l");
}
   
  void CRTDataAnalysis::beginRun(const art::Run&)
  {
  }

  //-----------------------------------------------------------------------
  void CRTDataAnalysis::analyze(const art::Event& event) 
  {
    MF_LOG_DEBUG("CRTDataAnalysis") << "beginning analyis" << '\n';

    // Start by fetching some basic event information for our n-tuple.
    fEvent  = event.id().event(); 
    fRun    = event.run();
    fSubRun = event.subRun();

    FillFebMap();//febMap);

    //add trigger info
    if( !fTriggerLabel.empty() ) {

      art::Handle<sbn::ExtraTriggerInfo> trigger_handle;
      event.getByLabel( fTriggerLabel, trigger_handle );
      if( trigger_handle.isValid() ) {
	sbn::triggerSource bit = trigger_handle->sourceType;
        m_gate_type = (unsigned int)bit;
        m_gate_name = bitName(bit);
        m_trigger_timestamp = trigger_handle->triggerTimestamp;
        m_gate_start_timestamp =  trigger_handle->beamGateTimestamp;
        m_trigger_gate_diff = trigger_handle->triggerTimestamp - trigger_handle->beamGateTimestamp;

      }
      else{
	mf::LogError("CRTDataAnalysis") << "No raw::Trigger associated to label: " << fTriggerLabel.label() << "\n" ;
      }
    }
    else {
       mf::LogError("CRTDataAnalysis")  << "Trigger Data product " << fTriggerLabel.label() << " not found!\n" ;
    }

    art::Handle<vector<icarus::crt::CRTData>> crtDAQHandle;
    vector<art::Ptr<icarus::crt::CRTData> > crtList;
    if ( event.getByLabel(fCRTDAQProducerLabel, crtDAQHandle))
      art::fill_ptr_vector(crtList, crtDAQHandle);
    
    vector<art::Ptr<icarus::crt::CRTData>> crtData;
    bool presel = false;

    for (size_t febdat_i=0; febdat_i<crtList.size(); febdat_i++) {
      
      uint8_t mac = crtList[febdat_i]->fMac5;
      int adid  = fCrtutils->MacToAuxDetID(mac,0);
      char type = fCrtutils->GetAuxDetType(adid);
      /*
      for(int chan=0; chan<32; chan++) {
	 mf::LogError("CRTDataAnalysis") << "\nfebP (mac5, channel, adc, type, adid) = (" << (int)crtList[febdat_i]->fMac5 << " , " << chan << " , "
		  << crtList[febdat_i]->fAdc[chan]  << " , " << type << " , " << adid << ")\n";
      }      
      */
      /// Looking for data within +/- 3ms within trigger time stamp
<<<<<<< HEAD
      /// Here t0 - trigger time -ve, only adding 1s makes the value +ve or -ve
      //    if (std::fabs(int64_t(crtList[febdat_i]->fTs0 - m_trigger_timestamp) + 1e9) > fCrtWindow) continue;
=======
      /// Here t0 - trigger time -ve
      //    if (std::fabs(int64_t(crtList[febdat_i]->fTs0 - m_trigger_timestamp)) > fCrtWindow) continue;
>>>>>>> e3fd6923
      if ( type == 'm'){
	for(int chan=0; chan<32; chan++) {
	  std::pair<double,double> const chg_cal = fChannelMap->getSideCRTCalibrationMap((int)crtList[febdat_i]->fMac5,chan);
	  float pe = (crtList[febdat_i]->fAdc[chan]-chg_cal.second)/chg_cal.first;
	  if(pe<=fPEThresh) continue;
	  presel = true;
	}
      }else if ( type == 'c' ) {

	  presel = true;

      }else if ( type == 'd'){
	for(int chan=0; chan<64; chan++) {
	  float pe = (crtList[febdat_i]->fAdc[chan]-fQPed)/fQSlope;
	  if(pe<=fPEThresh) continue;
	  presel = true;
	}
      }
      //std:: cout << "presel just before filling: " << presel << std::endl;
      if (presel) crtData.push_back(crtList[febdat_i]);
      presel = false;
    } // end of crtList
    
    //     mf::LogError("CRTDataAnalysis") << "size of the crtdata after removing unwanted charges: " << crtData.size() << std::endl;  
    
    // mf::LogError("CRTDataAnalysis") << "about to loop over CRTDAQ entries" << std::endl;
    for (size_t febdat_i=0; febdat_i<crtData.size(); febdat_i++) {
      
      
      fDetEvent       = fEvent;
      fDetRun         = fRun;
      fDetSubRun      = fSubRun;
      fMac5           = crtData[febdat_i]->fMac5;
      fEntry          = crtData[febdat_i]->fEntry;
      fFEBReg         = fCrtutils->AuxDetRegionNameToNum(fCrtutils->MacToRegion(fMac5));
      fNChan = 0;
      fDetSubSys = fCrtutils->MacToTypeCode(fMac5);
      fT0 = crtData[febdat_i]->fTs0;
      fT1 = crtData[febdat_i]->fTs1;
      
      int maxchan =0;
      if(fDetSubSys!=2) maxchan=32;
      else maxchan = 64;
      fNMaxCh = maxchan;
      for(int ch=0; ch<maxchan; ch++) {
	fADC[ch] = crtData[febdat_i]->fAdc[ch]; 
	std::pair<double,double> const chg_cal = fChannelMap->getSideCRTCalibrationMap((int)fMac5,ch);
	if (fDetSubSys == 0){
	  float pe = (fADC[ch]-chg_cal.second)/chg_cal.first;
	  if (pe < 0) continue;
	  fPE[ch] = pe;
	}else{
	  float pe = (fADC[ch]-fQPed)/fQSlope;
	  if (pe < 0) continue;
          fPE[ch] = pe;
	} 
	
      }
            
      fDAQNtuple->Fill();
      
    } //for CRT FEB events
    
  

  

    art::Handle<std::vector<sbn::crt::CRTHit>> crtHitHandle;
    
    bool isCRTHit = event.getByLabel(fCRTHitProducerLabel, crtHitHandle);
    std::vector<int> ids;
    fNHit = 0;
    if (isCRTHit) {
      
       mf::LogError("CRTDataAnalysis") << "looping over reco hits..." << std::endl;
      for ( auto const& hit : *crtHitHandle )
        {
	  fNHit++;
<<<<<<< HEAD
=======
	  fHitRun = fRun;
	  fHitSubRun = fSubRun;
>>>>>>> e3fd6923
	  fHitEvent = fEvent;
	  fXHit    = hit.x_pos;
	  fYHit    = hit.y_pos;
	  fZHit    = hit.z_pos;
	  fXErrHit = hit.x_err;
	  fYErrHit = hit.y_err;
	  fZErrHit = hit.z_err;
	  fT0Hit   = hit.ts0_ns;
	  fT1Hit   = hit.ts1_ns;
	  
	  
	  fNHitFeb  = hit.feb_id.size();
	  fHitTotPe = hit.peshit;
	  int mactmp = hit.feb_id[0];
	  fHitReg  = fCrtutils->AuxDetRegionNameToNum(fCrtutils->MacToRegion(mactmp));
	  fHitSubSys =  fCrtutils->MacToTypeCode(mactmp);
	  
	  
	  m_gate_crt_diff = m_gate_start_timestamp - hit.ts0_ns;
	  
	  auto ittmp = hit.pesmap.find(mactmp);
	  if (ittmp==hit.pesmap.end()) {
	     mf::LogError("CRTDataAnalysis") << "hitreg: " << fHitReg << std::endl;
	     mf::LogError("CRTDataAnalysis") << "fHitSubSys: "<< fHitSubSys << std::endl;
	     mf::LogError("CRTDataAnalysis") << "mactmp = " << mactmp << std::endl;
	     mf::LogError("CRTDataAnalysis") << "could not find mac in pesmap!" << std::endl;
	    continue;
	  }
	  
	  int chantmp = (*ittmp).second[0].first;
	  
	  fHitMod  = fCrtutils->MacToAuxDetID(mactmp, chantmp);
	  fHitStrip = fCrtutils->ChannelToAuxDetSensitiveID(mactmp, chantmp);
	  
	  fHitNtuple->Fill();
        }//for CRT Hits
    }//if CRT Hits
    
    else  mf::LogError("CRTDataAnalysis") << "CRTHit products not found! (expected if decoder step)" << std::endl;


  } // CRTDataAnalysis::analyze()
  
  
  DEFINE_ART_MODULE(CRTDataAnalysis)

} // namespace crt
} // namespace icarus
<|MERGE_RESOLUTION|>--- conflicted
+++ resolved
@@ -407,13 +407,8 @@
       }      
       */
       /// Looking for data within +/- 3ms within trigger time stamp
-<<<<<<< HEAD
-      /// Here t0 - trigger time -ve, only adding 1s makes the value +ve or -ve
-      //    if (std::fabs(int64_t(crtList[febdat_i]->fTs0 - m_trigger_timestamp) + 1e9) > fCrtWindow) continue;
-=======
       /// Here t0 - trigger time -ve
       //    if (std::fabs(int64_t(crtList[febdat_i]->fTs0 - m_trigger_timestamp)) > fCrtWindow) continue;
->>>>>>> e3fd6923
       if ( type == 'm'){
 	for(int chan=0; chan<32; chan++) {
 	  std::pair<double,double> const chg_cal = fChannelMap->getSideCRTCalibrationMap((int)crtList[febdat_i]->fMac5,chan);
@@ -492,11 +487,6 @@
       for ( auto const& hit : *crtHitHandle )
         {
 	  fNHit++;
-<<<<<<< HEAD
-=======
-	  fHitRun = fRun;
-	  fHitSubRun = fSubRun;
->>>>>>> e3fd6923
 	  fHitEvent = fEvent;
 	  fXHit    = hit.x_pos;
 	  fYHit    = hit.y_pos;
