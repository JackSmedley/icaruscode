/**
 * @file   CRTSimAnalysis_module.cc
 * @brief  Access CRT data and reco products and compare to MCTruth info 
 * @author Chris Hilgenberg (Chris.Hilgenberg@colostate.edu)
 * 
 * The last revision of this code was done in October 2018 with LArSoft v07_06_01.
 */

// LArSoft includes
#include "lardataobj/Simulation/SimChannel.h"
#include "lardataobj/Simulation/AuxDetSimChannel.h"
#include "lardataobj/RecoBase/Hit.h"
#include "lardataobj/RecoBase/Cluster.h"
#include "lardata/DetectorInfoServices/DetectorClocksService.h"
#include "larcore/Geometry/Geometry.h"
#include "larcorealg/Geometry/GeometryCore.h"
#include "larcorealg/Geometry/AuxDetGeometryCore.h"
#include "larcoreobj/SimpleTypesAndConstants/geo_types.h"
#include "nusimdata/SimulationBase/MCParticle.h"
#include "nusimdata/SimulationBase/MCTruth.h"
#include "larsim/Simulation/LArG4Parameters.h"

// Framework includes
#include "art/Framework/Core/EDAnalyzer.h"
#include "art/Framework/Principal/Event.h"
#include "art/Framework/Principal/Handle.h"
#include "art/Framework/Services/Registry/ServiceHandle.h"
#include "art_root_io/TFileService.h"
#include "art/Framework/Core/ModuleMacros.h"
#include "canvas/Persistency/Common/FindManyP.h"
#include "canvas/Utilities/Exception.h"

// Utility libraries
#include "messagefacility/MessageLogger/MessageLogger.h"
#include "fhiclcpp/ParameterSet.h"
#include "fhiclcpp/types/Table.h"
#include "fhiclcpp/types/Atom.h"
#include "cetlib/pow.h" // cet::sum_of_squares()

// ROOT includes
#include "TH1.h"
#include "TH2.h"
#include "TTree.h"
#include "TLorentzVector.h"
#include "TVector3.h"
#include "TGeoManager.h"
#include "TMath.h"
#include "TROOT.h"

// C++ includes
#include <map>
#include <vector>
#include <string>
#include <set>
#include <cmath>
#include <iostream>
#include <utility>
#include <array>

// CRT data products
<<<<<<< HEAD
#include "icaruscode/CRT/CRTProducts/CRTData.hh"
#include "icaruscode/CRT/CRTProducts/CRTHit.hh"
#include "icaruscode/CRT/CRTProducts/CRTTrack.hh"
=======
#include "sbnobj/ICARUS/CRT/CRTData.hh"
#include "sbnobj/Common/CRT/CRTHit.hh"
>>>>>>> 54ebd3a3
#include "icaruscode/CRT/CRTUtils/CRTCommonUtils.h"
#include "icaruscode/CRT/CRTUtils/CRTBackTracker.h"

using std::string;
using std::vector;
using std::map;
using std::set;
using std::pair;

namespace {
  int ProcessToICode(string const& p);

} // local namespace


namespace icarus {
namespace crt {

  //-----------------------------------------------------------------------
  //-----------------------------------------------------------------------
  // class definition
  /**
   * @brief Example analyzer
   * 
   * This class extracts information from the generated and reconstructed
   * particles.
   *
   * It produces histograms for the simulated particles in the input file:
   * - PDG ID (flavor) of all particles
   * - momentum of the primary particles selected to have a specific PDG ID
   * - length of the selected particle trajectory
   * 
   * It also produces two ROOT trees.
   *
   * The first ROOT tree contains information on the simulated
   * particles, including "dEdx", a binned histogram of collected
   * charge as function of track range.
   * 
   * Configuration parameters
   * =========================
   * 
   * - *SimulationLabel* (string, default: "largeant"): tag of the input data
   *   product with the detector simulation information (typically an instance
   *   of the LArG4 module)
   *
   */
  class CRTSimAnalysis : public art::EDAnalyzer
  {
  public:
    
    using CRTHit = sbn::crt::CRTHit;
    
    // -------------------------------------------------------------------
    // -------------------------------------------------------------------
    // Standard constructor for an ART module with configuration validation;
    // we don't need a special destructor here.

    /// Constructor: configures the module (see the Config structure above)
    explicit CRTSimAnalysis(fhicl::ParameterSet const& p);

    virtual void beginJob() override;
    virtual void beginRun(const art::Run& run) override;
    virtual void analyze (const art::Event& event) override;

  private:

    // The parameters we'll read from the .fcl file.
    art::InputTag fSimulationProducerLabel; ///< The name of the producer that tracked simulated particles through the detector
    art::InputTag fCRTSimHitProducerLabel;        ///< The name of the producer that created hits
    art::InputTag fCRTTrueHitProducerLabel;
    art::InputTag fCRTDetSimProducerLabel;
    art::InputTag fCRTSimTrackProducerLabel;
    vector<int> fPDGs;                       ///< PDG code of particle we'll focus on
    vector<float> fMinMomenta;
    vector<float> fMaxMomenta;

    // The n-tuples we'll create.
    TTree* fCosmicDisplayNtuple;  ///< for ROOT based event display
    TTree* fGenNtuple;
    TTree* fSimulationNtuple;     ///< tuple with simulated data
    TTree* fRegionsNtuple;
    TTree* fDetSimNtuple;
    TTree* fSimHitNtuple;
    TTree* fTrueCRTHitNtuple;
    TTree* fSimTrackNtuple;

    // The comment lines with the @ symbols define groups in doxygen. 
    /// @name The variables that will go into both n-tuples.
    /// @{
    int fEvent;        ///< number of the event being processed
    int fRun;          ///< number of the run being processed
    int fSubRun;       ///< number of the sub-run being processed
    /// @}

    /// @name The variables that will go into the CosmicDisplay n-tuple.
    /// @{
    static const int LAR_PROP_DELAY = 1.0/(30.0/1.38); //[ns/cm]
    int        fCDTrackID;
    int        fNCD;
    int        fCDpdg;
    vector<vector<double>> fCDSlopes; ///< direction cosines
    vector<vector<double>> fCDpe;     ///< 4-momentum
    vector<vector<double>> fCDxyzt;   ///< 4-position
    /// @}

    /// @name The variables that will go into the Gen n-tuple.
    /// @{
    int      fNGen;
    vector<int> fGenTrack;
    vector<int> fGenPDG;
    vector<vector<double>>   fGenStartXYZT;
    vector<vector<double>>   fGenEndXYZT;
    vector<vector<double>>   fGenStartPE;
    vector<vector<double>>   fGenEndPE;
    /// @}

    /// @name The variables that will go into the Simulation n-tuple.
    /// @{
    uint32_t fSimHits; ///< number of trajectory points for each MCParticle
    float    fTrackLength; ///< total track length for each MCParticle
    int      fSimPDG;       ///< PDG ID of the particle being processed
    int      fSimProcess;   ///< process that created the particle (e.g. brehmstralung)
    int      fSimEndProcess; ///< process the killed the particle (e.g. annihilation)
    int      fSimTrackID;   ///< GEANT ID of the particle being processed
    uint32_t fNAuxDet;   ///< Number of scintillator strips hit

    vector<uint32_t>   fAuxDetID;  ///< Global CRT module ID
    vector<uint32_t>   fAuxDetSensitiveID; ///< Strip ID in module
    vector<double>     fADEDep; ///< Energy deposited in CRT strip (GeV)
    vector<double>     fADdEdx; ///< average dEdx for particle traversing CRT strip
    vector<double>     fADTrackLength; ///< Track length in CRT strip (cm)
    vector<uint32_t>   fAuxDetReg; ///< CRT region code
    vector<uint32_t>   fADMac; ///< Mac5 address of the CRT module
    vector<uint32_t>   fADType;
    vector<vector<double>>   fADEnterXYZT; ///< 4-position of entry into CRT strip
    vector<vector<double>>   fADExitXYZT; ///< 4-position of exit from CRT strip
    vector<vector<double>>   fADEnterPE; ///< 4-position of entry into CRT strip
    vector<vector<double>>   fADExitPE; ///< 4-position of exit from CRT strip

    int fParentPDG;
    float fParentE;

    // Arrays for 4-vectors: (x,y,z,t) and (Px,Py,Pz,E).
    float fStartXYZT[4];///< (x,y,z,t) of the true start of the particle
    float fEndXYZT[4];  ///< (x,y,z,t) of the true end of the particle
    float fStartPE[4];  ///< (Px,Py,Pz,E) at the true start of the particle
    float fEndPE[4];    ///< (Px,Py,Pz,E) at the true end of the particle    

    int fProgenitor; ///< G4 track ID of the primary particle that ultimately led to this one
    int fMother; ///< G4 track ID of mother that directly produced this MCParticle
    int fNDaught; ///< number of daughters belonging to this MCParticle

    //Regions tree vars (1 track per entry)
    int      fNReg;
    int      fRegFid;
    int      fRegActive;
    int      fRegInactive;
    int      fRegCRTs;
    int      fRegTrkID;
    int      fRegPDG;
    vector<int>            fRegRegions;
    vector<double>         fRegEDep;
    vector<double>         fRegdL;
    vector<vector<double>> fRegEntryPE;
    vector<vector<double>> fRegExitPE;
    vector<vector<double>> fRegEntryXYZT;
    vector<vector<double>> fRegExitXYZT;
    vector<vector<double>> fRegEntrySlope;
    vector<vector<double>> fRegExitSlope;
    vector<int>            fRegOpDetID;
    vector<double>         fRegDistToOpDet;
    vector<vector<double>> fRegOpDetXYZT;

    //CRT data product vars
    //int      fNChan; ///< number of channels above threshold for this front-end board readout
    int      fEntry; ///< front-end board entry number (reset for each event)
    int      fFEBReg; ///< CRT region for this front-end board
    int      fMac5; ///< Mac5 address for this front-end board
    int      fDetSubSys;
    int      fT0;///< signal time w.r.t. global event time
    int      fT1;///< signal time w.r.t. PPS
    int      fADC[64];///< signal amplitude
    int      fMaxAdc;
    int      fMaxChan;
    int      fNAbove;
    vector<int> fTrackID;///< track ID(s) of particle that produced the signal
    vector<int> fDetPDG; /// signal inducing particle(s)' PDG code

    // sim CRT hit product vars
    float     fXHit; ///< reconstructed X position of CRT hit (cm)
    float     fYHit; ///< reconstructed Y position of CRT hit (cm)
    float     fZHit; ///< reconstructed Z position of CRT hit (cm)
    float     fXHitErr; ///< stat error of CRT hit reco X (cm)
    float     fYHitErr; ///< stat error of CRT hit reco Y (cm)
    float     fZHitErr; ///< stat error of CRT hit reco Z (cm)
    float     fT0Hit; ///< hit time w.r.t. global event time
    float     fT1Hit; ///< hit time w.r.t. PPS
    int       fHitReg; ///< region code of CRT hit
    int       fHitSubSys;
    int       fNHit; ///< number of CRT hits for this event
    vector<int> fHitTrk;
    vector<int> fHitPDG;
    vector<int> fHitMod;
    vector<int> fHitStrip;
    int       fNHitFeb;
    vector<float> fHitPe;
    float     fHitTotPe;
    float     fHitPeRms;

    // truth CRT hit vars
    float         fTrueXHit; ///< reconstructed X position of CRT hit (cm)
    float         fTrueYHit; ///< reconstructed Y position of CRT hit (cm)
    float         fTrueZHit; ///< reconstructed Z position of CRT hit (cm)
    float         fTrueXHitErr; ///< stat error of CRT hit reco X (cm)
    float         fTrueYHitErr; ///< stat error of CRT hit reco Y (cm)
    float         fTrueZHitErr; ///< stat error of CRT hit reco Z (cm)
    float         fTrueT0Hit; ///< hit time w.r.t. global event time
    float         fTrueT1Hit; ///< hit time w.r.t. global event time
    int           fTrueHitReg; ///< region code of CRT hit
    int           fTrueHitSubSys;
    uint32_t      fTrueNHit; ///< number of CRT hits for this event
    vector<int>   fTrueHitTrk;
    vector<int>   fTrueHitPDG;
    vector<int>   fTrueHitStrip;
    vector<int>   fTrueHitMod;
    int           fTrueNHitFeb;
    vector<float> fTrueHitPe;
    float         fTrueHitTotPe;
    float         fTrueHitPeRms;

    //CRTSimTrack vars
    int   fNSimTrack;     ///< number of simulated CRT tracks for this event
    float fSimTrackPE;
    double fSimTrackT0;
    float fSimTrackStart[3];
    float fSimTrackEnd[3];
    float fSimTrackL;
    float fSimTrackTheta;
    float fSimTrackPhi;
    int   fNHitSimTrack;
    float fSimTrackHitStart[4];
    float fSimTrackHitEnd[4];
    int   fSimTrackRegStart;
    int   fSimTrackRegEnd;

    /// @}
    
    // Other variables that will be shared between different methods.
    geo::GeometryCore const* fGeometryService;   ///< pointer to Geometry provider
    int                      fTriggerOffset;     ///< (units of ticks) time of expected neutrino event
    CRTBackTracker bt;
    CRTCommonUtils* fCrtutils;    

  }; // class CRTSimAnalysis


  //-----------------------------------------------------------------------
  //-----------------------------------------------------------------------
  // class implementation

  //-----------------------------------------------------------------------
  // Constructor
  // 
  // Note that config is a Table<Config>, and to access the Config
  // value we need to use an operator: "config()". In the same way,
  // each element in Config is an Atom<Type>, so to access the type we
  // again use the call operator, e.g. "SimulationLabel()".
  CRTSimAnalysis::CRTSimAnalysis(fhicl::ParameterSet const& p)
    : EDAnalyzer{p}
    , fSimulationProducerLabel(p.get<art::InputTag>("SimulationLabel","largeant"))
    , fCRTSimHitProducerLabel(p.get<art::InputTag>("CRTSimHitLabel","crthit"))
    , fCRTTrueHitProducerLabel(p.get<art::InputTag>("CRTTrueHitLabel","crttruehit"))
    , fCRTDetSimProducerLabel(p.get<art::InputTag>("CRTDetSimLabel","crtdaq"))
    , fCRTSimTrackProducerLabel(p.get<art::InputTag>("CRTSimTrackLabel","crttrack"))
    , fPDGs(p.get<vector<int>>("PDGs"))
    , fMinMomenta(p.get<vector<float>>("MinMomenta"))
    , fMaxMomenta(p.get<vector<float>>("MaxMomenta"))
    , bt(p.get<fhicl::ParameterSet>("CRTBackTrack"))
    , fCrtutils(new CRTCommonUtils())
  {
    fGeometryService = lar::providerFrom<geo::Geometry>();
    auto const clockData = art::ServiceHandle<detinfo::DetectorClocksService const>()->DataForJob();
    fTriggerOffset = sampling_rate(clockData);
  }
  
  //-----------------------------------------------------------------------
  void CRTSimAnalysis::beginJob()
  {
    std::cout << " starting analysis job" << std::endl;

    // Access ART's TFileService, which will handle creating and writing
    // histograms and n-tuples for us. 
    art::ServiceHandle<art::TFileService> tfs;

    // Define our n-tuples
    fCosmicDisplayNtuple = tfs->make<TTree>("DisplayTree",      "track information for ROOT event display");
    fGenNtuple           = tfs->make<TTree>("GenTree",          "truth information from the generator");
    fSimulationNtuple    = tfs->make<TTree>("SimTree",          "MyCRTSimulation");
    fRegionsNtuple       = tfs->make<TTree>("RegTree",          "Info about particles crossing boundaries");
    fDetSimNtuple        = tfs->make<TTree>("DetTree",          "MyCRTDetSim");
    fSimHitNtuple        = tfs->make<TTree>("HitTree",          "MyCRTSimHit");
    fTrueCRTHitNtuple    = tfs->make<TTree>("TrueCRTHitTree",   "CRT hits from truth info");
    fSimTrackNtuple      = tfs->make<TTree>("SimTrackTree",     "Simulated CRTTracks");

    // Define the branches of our event display n-tuple
    fCosmicDisplayNtuple->Branch("event",             &fEvent,               "event/I");
    fCosmicDisplayNtuple->Branch("run",               &fRun,                 "run/I");
    fCosmicDisplayNtuple->Branch("subRun",            &fSubRun,              "subRun/I");
    fCosmicDisplayNtuple->Branch("trackID",           &fCDTrackID,           "trackID/I");
    fCosmicDisplayNtuple->Branch("nSeg",              &fNCD,                 "nSeg/I");
    fCosmicDisplayNtuple->Branch("pdg",               &fCDpdg,               "pdg/I");
    //fCosmicDisplayNtuple->Branch("regions",           &fCDRegions);
    fCosmicDisplayNtuple->Branch("slopes",            &fCDSlopes);
    fCosmicDisplayNtuple->Branch("pe",                &fCDpe);
    fCosmicDisplayNtuple->Branch("xyzt",              &fCDxyzt);

    // Define the branches of our Gen n-tuple
    fGenNtuple->Branch("event",        &fEvent,         "event/I");
    fGenNtuple->Branch("run",          &fRun,           "run/I");
    fGenNtuple->Branch("subRun",       &fSubRun,        "subRun/I");
    fGenNtuple->Branch("nGen",         &fNGen,          "nGen/I");
    fGenNtuple->Branch("trackID",      &fGenTrack);
    fGenNtuple->Branch("pdg",          &fGenPDG);
    fGenNtuple->Branch("startXYZT",    &fGenStartXYZT);
    fGenNtuple->Branch("endXYZT",      &fGenEndXYZT);
    fGenNtuple->Branch("startPE",      &fGenStartPE);
    fGenNtuple->Branch("endPE",        &fGenEndPE);

    // Define the branches of our simulation n-tuple
    fSimulationNtuple->Branch("event",             &fEvent,             "event/I");
    fSimulationNtuple->Branch("run",               &fRun,               "run/I");
    fSimulationNtuple->Branch("subRun",            &fSubRun,            "subrun/I");
    fSimulationNtuple->Branch("nPoints" ,          &fSimHits,           "nPoints/I");
    fSimulationNtuple->Branch("trackID",           &fSimTrackID,        "trackID/I");
    fSimulationNtuple->Branch("pdg",               &fSimPDG,            "pdg/I");
    fSimulationNtuple->Branch("trackLength",       &fTrackLength,       "trackLenth/F");
    fSimulationNtuple->Branch("process",           &fSimProcess,        "process/I");
    fSimulationNtuple->Branch("endProcess",        &fSimEndProcess,     "endProcess/I");
    fSimulationNtuple->Branch("parentPDG",         &fParentPDG,         "parentPDG/I");
    fSimulationNtuple->Branch("parentE",           &fParentE,           "parentE/F");
    fSimulationNtuple->Branch("progenitor",        &fProgenitor,        "progenitor/I");

    // CRT hits
    fSimulationNtuple->Branch("auxDetSensitiveID", &fAuxDetSensitiveID);
    fSimulationNtuple->Branch("auxDetID",          &fAuxDetID);
    fSimulationNtuple->Branch("auxDetEDep",        &fADEDep);
    fSimulationNtuple->Branch("auxDetdEdx",        &fADdEdx);
    fSimulationNtuple->Branch("auxDetTrackLength", &fADTrackLength);
    fSimulationNtuple->Branch("auxDetEnterXYZT",   &fADEnterXYZT);
    fSimulationNtuple->Branch("auxDetExitXYZT",    &fADExitXYZT);
    fSimulationNtuple->Branch("auxDetEnterPE",     &fADEnterPE);
    fSimulationNtuple->Branch("auxDetExitPE",      &fADExitPE);
    fSimulationNtuple->Branch("auxDetRegion",      &fAuxDetReg);
    fSimulationNtuple->Branch("mac5",              &fADMac);
    fSimulationNtuple->Branch("adType",            &fADType);

    fSimulationNtuple->Branch("startXYZT",         fStartXYZT,          "startXYZT[4]/F");
    fSimulationNtuple->Branch("endXYZT",           fEndXYZT,            "endXYZT[4]/F");
    fSimulationNtuple->Branch("startPE",           fStartPE,            "startPE[4]/F");
    fSimulationNtuple->Branch("endPE",             fEndPE,              "endPE[4]/F");
    fSimulationNtuple->Branch("nChan",             &fNAuxDet,           "nChan/I");
    fSimulationNtuple->Branch("mother",            &fMother,            "mother/I");
    fSimulationNtuple->Branch("nDaught",           &fNDaught,           "nDaught/I");

    //regions tree
    fRegionsNtuple->Branch("event",                &fEvent,              "event/I");
    fRegionsNtuple->Branch("run",                  &fRun,                "run/I");
    fRegionsNtuple->Branch("subRun",               &fSubRun,             "subRun/I");
    fRegionsNtuple->Branch("nReg",                 &fNReg,               "nReg/I");
    fRegionsNtuple->Branch("fiducial",             &fRegFid,             "fiducial/I");
    fRegionsNtuple->Branch("active",               &fRegActive,          "active/I");
    fRegionsNtuple->Branch("inactive",             &fRegInactive,        "inactive/I");
    fRegionsNtuple->Branch("crts",                 &fRegCRTs,            "crts/I");
    fRegionsNtuple->Branch("regions",              &fRegRegions);
    fRegionsNtuple->Branch("pdg",                  &fRegPDG,             "pdg/I");
    fRegionsNtuple->Branch("trackID",              &fRegTrkID,           "trackID/I");
    fRegionsNtuple->Branch("eDep",                 &fRegEDep);
    fRegionsNtuple->Branch("dL",                   &fRegdL);
    fRegionsNtuple->Branch("opDetID",              &fRegOpDetID);
    fRegionsNtuple->Branch("distToOpDet",          &fRegDistToOpDet);
    fRegionsNtuple->Branch("opDetXYZT",            &fRegOpDetXYZT);
    fRegionsNtuple->Branch("entryPE",              &fRegEntryPE);
    fRegionsNtuple->Branch("exitPE",               &fRegExitPE);
    fRegionsNtuple->Branch("entryXYZT",            &fRegEntryXYZT);
    fRegionsNtuple->Branch("exitXYZT",             &fRegExitXYZT);
    fRegionsNtuple->Branch("entrySlope",           &fRegEntrySlope);
    fRegionsNtuple->Branch("exitSlope",            &fRegExitSlope);

    // Define the branches of our DetSim n-tuple 
    fDetSimNtuple->Branch("event",                 &fEvent,             "event/I");
    fDetSimNtuple->Branch("run",                   &fRun,               "run/I");
    fDetSimNtuple->Branch("subRun",                &fSubRun,            "subRun/I");
    fDetSimNtuple->Branch("nAbove",                &fNAbove,            "nAbove/I");
    fDetSimNtuple->Branch("t0",                    &fT0,                "t0/I");
    fDetSimNtuple->Branch("t1",                    &fT1,                "t1/I");
    fDetSimNtuple->Branch("adc",                   fADC,                "adc[64]/I");
    fDetSimNtuple->Branch("maxAdc",                &fMaxAdc,            "maxAdc/I");
    fDetSimNtuple->Branch("maxChan",               &fMaxChan,           "maxChan/I");
    fDetSimNtuple->Branch("trackID",               &fTrackID);
    fDetSimNtuple->Branch("detPDG",                &fDetPDG);
    fDetSimNtuple->Branch("entry",                 &fEntry,             "entry/I");
    fDetSimNtuple->Branch("mac5",                  &fMac5,              "mac5/I");
    fDetSimNtuple->Branch("region",                &fFEBReg,            "region/I");
    fDetSimNtuple->Branch("subSys",                &fDetSubSys,         "subSys/I");

    // Define the branches of our SimHit n-tuple
    fSimHitNtuple->Branch("event",       &fEvent,       "event/I");
    fSimHitNtuple->Branch("run",         &fRun,         "run/I");
    fSimHitNtuple->Branch("subRun",      &fSubRun,      "subRun/I");
    fSimHitNtuple->Branch("nHit",        &fNHit,        "nHit/I");
    fSimHitNtuple->Branch("x",           &fXHit,        "x/F");
    fSimHitNtuple->Branch("y",           &fYHit,        "y/F");
    fSimHitNtuple->Branch("z",           &fZHit,        "z/F");
    fSimHitNtuple->Branch("xErr",        &fXHitErr,     "xErr/F");
    fSimHitNtuple->Branch("yErr",        &fYHitErr,     "yErr/F");
    fSimHitNtuple->Branch("zErr",        &fZHitErr,     "zErr/F");
    fSimHitNtuple->Branch("t0",          &fT0Hit,       "t0/F");
    fSimHitNtuple->Branch("t1",          &fT1Hit,       "t1/F");
    fSimHitNtuple->Branch("region",      &fHitReg,      "region/I");  
    fSimHitNtuple->Branch("subSys",      &fHitSubSys,   "subSys/I");
    fSimHitNtuple->Branch("trackID",     &fHitTrk);
    fSimHitNtuple->Branch("pdg",         &fHitPDG);
    fSimHitNtuple->Branch("modID",       &fHitMod);
    fSimHitNtuple->Branch("stripID",     &fHitStrip);
    fSimHitNtuple->Branch("nFeb",        &fNHitFeb,     "nFeb/I");
    fSimHitNtuple->Branch("hitPe",       &fHitPe);
    fSimHitNtuple->Branch("totPe",       &fHitTotPe,    "totPe/F");
    fSimHitNtuple->Branch("rmsPe",       &fHitPeRms,    "rmsPe/F");

    // Define the branches of our SimTrueHit n-tuple
    fTrueCRTHitNtuple->Branch("event",       &fEvent,           "event/I");
    fTrueCRTHitNtuple->Branch("run",         &fRun,             "run/I");
    fTrueCRTHitNtuple->Branch("subRun",      &fSubRun,          "subRun/I");
    fTrueCRTHitNtuple->Branch("nHit",        &fTrueNHit,        "nHit/I");
    fTrueCRTHitNtuple->Branch("x",           &fTrueXHit,        "x/F");
    fTrueCRTHitNtuple->Branch("y",           &fTrueYHit,        "y/F");
    fTrueCRTHitNtuple->Branch("z",           &fTrueZHit,        "z/F");
    fTrueCRTHitNtuple->Branch("xErr",        &fTrueXHitErr,     "xErr/F");
    fTrueCRTHitNtuple->Branch("yErr",        &fTrueYHitErr,     "yErr/F");
    fTrueCRTHitNtuple->Branch("zErr",        &fTrueZHitErr,     "zErr/F");
    fTrueCRTHitNtuple->Branch("t0",          &fTrueT0Hit,       "t0/F");
    fTrueCRTHitNtuple->Branch("t1",          &fTrueT1Hit,       "t1/F");
    fTrueCRTHitNtuple->Branch("region",      &fTrueHitReg,      "region/I");
    fTrueCRTHitNtuple->Branch("subSys",      &fTrueHitSubSys,   "subSys/I");
    fTrueCRTHitNtuple->Branch("trackID",     &fTrueHitTrk);
    fTrueCRTHitNtuple->Branch("pdg",         &fTrueHitPDG);
    fTrueCRTHitNtuple->Branch("modID",       &fTrueHitMod);
    fTrueCRTHitNtuple->Branch("stripID",     &fTrueHitStrip);
    fTrueCRTHitNtuple->Branch("nFeb",        &fTrueNHitFeb,     "nFeb/I");
    fTrueCRTHitNtuple->Branch("hitPe",       &fTrueHitPe);
    fTrueCRTHitNtuple->Branch("totPe",       &fTrueHitTotPe,    "totPe/F");
    fTrueCRTHitNtuple->Branch("rmsPe",       &fTrueHitPeRms,    "rmsPe/F");

    fSimTrackNtuple->Branch("ntrack",   &fNSimTrack,        "ntrack/I");
    fSimTrackNtuple->Branch("pe",       &fSimTrackPE,       "pe/F");
    fSimTrackNtuple->Branch("t",        &fSimTrackT0,       "t/D");
    fSimTrackNtuple->Branch("start",    fSimTrackStart,     "start[3]/F");
    fSimTrackNtuple->Branch("end",      fSimTrackEnd,       "end[3]/F");
    fSimTrackNtuple->Branch("l",        &fSimTrackL,        "l/F");
    fSimTrackNtuple->Branch("theta",    &fSimTrackTheta,    "theta/F");
    fSimTrackNtuple->Branch("phi",      &fSimTrackPhi,      "phi/F");
    fSimTrackNtuple->Branch("nhit",     &fNHitSimTrack,     "nhit/I");
    fSimTrackNtuple->Branch("hitstart", fSimTrackHitStart,  "hitstart[4]/F");
    fSimTrackNtuple->Branch("hitend",   fSimTrackHitEnd,    "hitend[4]/F");
    fSimTrackNtuple->Branch("regstart", &fSimTrackRegStart, "regstart/I");
    fSimTrackNtuple->Branch("regend",   &fSimTrackRegEnd,   "regend/I");


}
   
  void CRTSimAnalysis::beginRun(const art::Run& /*run*/)
  {
    //art::ServiceHandle<sim::LArG4Parameters> larParameters;
    //fElectronsToGeV = 1./larParameters->GeVToElectrons();
    std::cout << "beginning run" << std::endl;
  }

  //-----------------------------------------------------------------------
  void CRTSimAnalysis::analyze(const art::Event& event) 
  {
    MF_LOG_DEBUG("CRT") << "beginning analyis" << '\n';

    // Check that lists for momenta limits is same size as last of PDGs from FHiCL
    if (fPDGs.size() != fMinMomenta.size() || fPDGs.size() != fMaxMomenta.size())
        throw cet::exception("CRTSimAnalysis")
          << " PDG/Momtenta values not set correctly in fhicl - lists have different sizes"
          << " Line " << __LINE__ << " in file " << __FILE__ << std::endl;


    // Start by fetching some basic event information for our n-tuple.
    fEvent  = event.id().event(); 
    fRun    = event.run();
    fSubRun = event.subRun();

    //CRTBackTracker matches CRTProducts to the true trackIDs
    //bt.Initialize(event);

    // Define "handle" to Generator level MCTruth objects
    art::Handle< vector<simb::MCTruth>> genHandle;

    // Define a "handle" to point to a vector of MCParticle objects.
    art::Handle< vector<simb::MCParticle> > particleHandle;
    map< int, const simb::MCParticle*> particleMap;

    if (!event.getByLabel("generator", genHandle)) {
        std::cout << "could not get handle to gen objects!!!" << std::endl;
    }

    // If there aren't any simb::MCParticle object art will 
    // display a "ProductNotFound" exception message and may skip
    // all processing for the rest of this event or stop the execution.
    if (!event.getByLabel(fSimulationProducerLabel, particleHandle)) 
      {
	// If we have no MCParticles at all in an event, then we're in
	// big trouble. Throw an exception.
	throw cet::exception("CRTSimAnalysis") 
	  << " No simb::MCParticle objects in this event - "
	  << " Line " << __LINE__ << " in file " << __FILE__ << std::endl;
      }

    // Handle to AuxDetSimChannel (CRT module) objects generated by LArG4
    art::Handle<vector<sim::AuxDetSimChannel> > auxDetSimChannelHandle;
    if (!event.getByLabel(fSimulationProducerLabel, auxDetSimChannelHandle)) {
        throw cet::exception("CRTSimAnalysis")
          << " No sim::AuxDetSimChannel objects in this event - "
          << " Line " << __LINE__ << " in file " << __FILE__ << std::endl;
    }

    if((*genHandle).size()>1) 
        throw cet::exception("CRTSimAnalysis") << "gen stage MCParticle vector has more than 1 entry!" << '\n';

    auto const& truth = (*genHandle)[0];   
    fNGen = truth.NParticles();
    fGenTrack.clear();
    fGenPDG.clear();
    fGenStartXYZT.clear();
    fGenEndXYZT.clear();
    fGenStartPE.clear();
    fGenEndPE.clear();
   
    for ( int i=0; i<fNGen; i++ )
    {
        auto const& part = truth.GetParticle(i); //simb::MCParticle

        fGenTrack.push_back(part.TrackId());
        fGenPDG.push_back(part.PdgCode());

        const TLorentzVector startPos = part.Position(0);
        const TLorentzVector endPos = part.EndPosition();
        const TLorentzVector startMom = part.Momentum(0);
        const TLorentzVector endMom = part.EndMomentum();

        fGenStartXYZT.push_back({startPos.X(),startPos.Y(),startPos.Z(),startPos.T()});
        fGenEndXYZT.push_back({endPos.X(),endPos.Y(),endPos.Z(),endPos.T()});
        fGenStartPE.push_back({startMom.Px(),startMom.Py(),startMom.Pz(),startMom.E()});
        fGenEndPE.push_back({endMom.Px(),endMom.Py(),endMom.Pz(),endMom.E()});
    }

    fGenNtuple->Fill();

    // The MCParticle objects are not necessarily in any particular
    // order. Since we may have to search the list of particles, let's
    // put them into a map. To save both space and time, the map
    // will not contain a copy of the MCParticle, but a pointer to it.
    for ( auto const& particle : (*particleHandle) )
    {
        // Add the address of the MCParticle to the map, with the
        // track ID as the key.
        particleMap.insert(std::make_pair(particle.TrackId(),&particle));
    }

    std::cout << "event " << fEvent << " with " << particleMap.size() << " MCParticles" << std::endl;

    //get TPC objects
    geo::CryostatGeo const& cryo0 = fGeometryService->Cryostat(0);
    geo::CryostatGeo const& cryo1 = fGeometryService->Cryostat(1);

    geo::TPCGeo const& tpc00 = cryo0.TPC(0);
    geo::TPCGeo const& tpc01 = cryo0.TPC(1);
    geo::TPCGeo const& tpc10 = cryo1.TPC(0);
    geo::TPCGeo const& tpc11 = cryo1.TPC(1);

    //loop over MCParticles
    for ( auto const& particle : (*particleHandle) )
    {
        fSimPDG = particle.PdgCode();
        vector<int>::iterator it = fPDGs.begin(); //iterator to list of interested PDGs from FHiCL
        const TLorentzVector& momentumStart = particle.Momentum(0);//initial momentum
        const double p = (momentumStart.Vect()).Mag();
        size_t index = 0; //index in PDG list

        //if ( (particle.Process() != "primary"  && 
        //find matching PDG code given current MCParticle PDG
        // use for momentum cuts
        while (it!=fPDGs.end()) {
          if (*it==fSimPDG) {
              index = (size_t)(it - fPDGs.begin());
              break;
          }
          it++;
        }
        //if PDG not included in interest list, skip to next
        if (!(fPDGs.size()==1 && fPDGs[0]==0) && it == fPDGs.end()) continue;
        //check momentum is within region of interest
        if ( fMinMomenta[index] != 0 && p < fMinMomenta[index]) continue;
        if ( fMaxMomenta[index] != 0 && p > fMaxMomenta[index]) continue;
        //if ( abs(fSimPDG)==11 && particle.Process()!="compt" && particle.Process()!="conv" )
        //  continue;

        //count total number of muons present in event
        //if (abs(fSimPDG)==13){
        //    fNmuTruth++;
       // }
	fSimTrackID = particle.TrackId();

        // the following bit attempts to establish the ancestry
        //   of each MCParticle of interest
        // this is useful for matching gammas produced by muons
        //   for evaluation of removal algorithms
        fMother = particle.Mother();
        fNDaught = particle.NumberDaughters();
        fSimProcess = ProcessToICode(particle.Process());
        fSimEndProcess = ProcessToICode(particle.EndProcess());
       
        if(fMother!=0){ //if not primary
            map<int,const simb::MCParticle*>::const_iterator it = particleMap.find(fMother);
            if(it==particleMap.end()){
                fParentPDG=INT_MAX;
                fParentE = FLT_MAX;
                fProgenitor = INT_MAX;
            }//if mother not found in particle list
            else{ //otherwise try to find primary muon 
                fParentPDG = it->second->PdgCode();
                fParentE = it->second->E(0);
                int tmpID=it->second->Mother();
                size_t ctr=0;
                map<int,const simb::MCParticle*>::iterator it2 = particleMap.begin();
		
		if(fParentPDG==13||fParentPDG==-13) fProgenitor = it->second->TrackId();
                else while(it2!=particleMap.end()&&ctr<particleMap.size()){
                    it2=particleMap.find(tmpID);
                    if(it2!=particleMap.end()){
                        if(it2->second->PdgCode()==13||it2->second->PdgCode()==-13){
                            fProgenitor=tmpID;
                            break;
                        }
                        tmpID = it2->second->Mother();
                    }

                    ctr++;
                    if(ctr==particleMap.size()) std::cout<<"manual break!"<<std::endl;
                }
                //std::cout<<"out of progenitor search loop" << std::endl;
            }//else mother is found
        }//if particle has mother (not a primary)
        else{ //if current particle in loop is primary
            fParentPDG=0;
            fProgenitor=-10;
            fParentE=-1.0;
        }
        //end of ancestry matching
        //now get some other useful info about the trajectory

	// A particle has a trajectory, consisting of a set of
	// 4-positions and 4-mommenta.
	fSimHits = particle.NumberTrajectoryPoints();
        if(fSimHits==1) continue;

	// For trajectories, as for vectors and arrays, the first
	// point is #0, not #1.
	const int last = fSimHits - 1;
	const TLorentzVector& positionStart = particle.Position(0);
	const TLorentzVector& positionEnd   = particle.Position(last);
	//const TLorentzVector& momentumStart = particle.Momentum(0);
	const TLorentzVector& momentumEnd   = particle.Momentum(last);

	// Fill arrays with the 4-values.
	positionStart.GetXYZT( fStartXYZT );
	positionEnd.GetXYZT( fEndXYZT );
	momentumStart.GetXYZT( fStartPE );
	momentumEnd.GetXYZT( fEndPE );
        fTrackLength = ( positionEnd - positionStart ).Rho();

        fNCD = 0;
        fCDpdg = fSimPDG;
        fCDTrackID = fSimTrackID;
        //fCDRegions.clear();
        fCDSlopes.clear();
        fCDpe.clear();
        fCDxyzt.clear();

        fNReg = 0;
        fRegFid = 0;
        fRegActive = 0;
        fRegInactive = 0;
        fRegCRTs = 0;
        fRegPDG = fSimPDG;;
        fRegTrkID = fSimTrackID;
        fRegRegions.clear();
        fRegEDep.clear();
        fRegDistToOpDet.clear();
        fRegOpDetID.clear();
        fRegEntryXYZT.clear();
        fRegExitXYZT.clear();
        fRegEntryPE.clear();
        fRegExitPE.clear();
        fRegOpDetXYZT.clear();
        fRegEntrySlope.clear();
        fRegExitSlope.clear();

        int oldreg = -1;

        //loop over trajectory points
        for (unsigned int i=0; i<fSimHits; i++){
                const TLorentzVector& pos = particle.Position(i); // 4-position in World coordinates
                const TLorentzVector& posnext = particle.Position(i+1); // problem for last point???
                const TLorentzVector& mom = particle.Momentum(i); // 4-momentum
                const double point[3] = {pos.X(),pos.Y(),pos.Z()};
                const double pointnext[3] = {posnext.X(),posnext.Y(),posnext.Z()};
                double opDetPos[3] = {-FLT_MAX, -FLT_MAX, -FLT_MAX};
                double entryPos[3] = {-FLT_MAX, -FLT_MAX, -FLT_MAX};
                double entryT = -FLT_MAX;
                bool active0 = false, active1 = false, activenext0 = false, activenext1 = false;

                // CosmicDisplay info
                fCDxyzt.push_back({pos.X(),pos.Y(),pos.Z(),pos.T()});
                fCDpe.push_back({mom.Px(),mom.Py(),mom.Pz(),mom.E()});
                fCDSlopes.push_back({mom.Px()/mom.P(), mom.Py()/mom.P(), mom.Pz()/mom.P()});
                fNCD++;

                // Regions info
                // Check if trajectory points are in cryostats (active + inactve LAr ) 
                if(cryo0.ContainsPosition(point)) {
                        active0 = tpc00.ContainsPosition(point);
                        active1 = tpc01.ContainsPosition(point);
                        activenext0 = tpc00.ContainsPosition(pointnext);
                        activenext1 = tpc01.ContainsPosition(pointnext);

                        // if last point was not in this cryostat or is now entering AV
                        if ( (oldreg!=10&&!active0&&!active1) || (active0&&oldreg!=5) || (active1&&oldreg!=6)) {
                            fRegEntryXYZT.push_back({pos.X(),pos.Y(),pos.Z(),pos.T()});
                            fRegEntryPE.push_back({mom.Px(),mom.Py(),mom.Pz(),mom.E()});
                            fRegEntrySlope.push_back({mom.Px()/mom.P(), mom.Py()/mom.P(), mom.Pz()/mom.P()});
                            oldreg = 10;
                            if (active0) oldreg = 5;
                            if (active1) oldreg = 6;
                        }

                        // if next point is outside of this volume or is last traj. point
                        if (!cryo0.ContainsPosition(pointnext) || (oldreg==10&&(activenext0||activenext1))
                            || i==fSimHits-1
                            || (active0 && !activenext0) || (active1&&!activenext1) ){

                                if (!cryo0.ContainsPosition(pointnext))
                                    oldreg=-1;

                                fRegExitXYZT.push_back({pos.X(),pos.Y(),pos.Z(),pos.T()});
                                fRegExitPE.push_back({mom.Px(),mom.Py(),mom.Pz(),mom.E()});
                                fRegExitSlope.push_back({mom.Px()/mom.P(), mom.Py()/mom.P(), mom.Pz()/mom.P()});
                                if (active0) {
                                    fRegRegions.push_back(5);
                                    fRegActive++;
                                    if(tpc00.InFiducialX(point[0],25,0) && tpc00.InFiducialY(point[1],25,25)
                                      && tpc00.InFiducialZ(point[2],30,50)) 
                                        fRegFid++;

                                }
                                else if (active1) {
                                    fRegRegions.push_back(6);
                                    fRegActive++;
                                    if(tpc01.InFiducialX(point[0],25,0) && tpc01.InFiducialY(point[1],25,25)
                                      && tpc01.InFiducialZ(point[2],30,50))  
                                        fRegFid++;
                                }
                                else {
                                    fRegRegions.push_back(10);
                                    fRegInactive++;
                                }
                                if(fRegExitXYZT.size()!=fRegEntryXYZT.size())
                                    std::cout << "entry/exit point size mismatch! " << 
                                              fRegEntryXYZT.size() << " vs. " << fRegExitXYZT.size() << std::endl;
                                fRegdL.push_back(sqrt(pow(fRegExitXYZT[fNReg][0]-fRegEntryXYZT[fNReg][0],2)
                                                    +pow(fRegExitXYZT[fNReg][1]-fRegEntryXYZT[fNReg][1],2)
                                                    +pow(fRegExitXYZT[fNReg][2]-fRegEntryXYZT[fNReg][2],2)));
                                fRegEDep.push_back(fRegEntryPE[fNReg][3] - fRegExitPE[fNReg][3]);
                                for (int index=0; index<3; index++) entryPos[index] = fRegEntryXYZT[fNReg][index];
                                entryT = fRegEntryXYZT[fNReg][3];
                                fRegOpDetID.push_back(cryo0.GetClosestOpDet(entryPos));
                                geo::OpDetGeo const& opDet = cryo0.OpDet(fRegOpDetID[fNReg]);
                                opDet.GetCenter(opDetPos);
                                fRegDistToOpDet.push_back(sqrt(pow(opDetPos[0]-entryPos[0],2)
                                                            + pow(opDetPos[1]-entryPos[1],2)
                                                            + pow(opDetPos[2]-entryPos[2],2)));
                                fRegOpDetXYZT.push_back({});
                                for (int index=0; index<3; index++) fRegOpDetXYZT[fNReg].push_back(opDetPos[index]);
                                fRegOpDetXYZT[fNReg].push_back(entryT + fRegDistToOpDet[fNReg]*LAR_PROP_DELAY);
                                fNReg++;
                        }
                } //if cryo0

                // if this point in the other cryostat
                if(cryo1.ContainsPosition(point)) {
                        //check if this or next points are in active volumes
                        active0 = tpc10.ContainsPosition(point);
                        active1 = tpc11.ContainsPosition(point);
                        activenext0 = tpc10.ContainsPosition(pointnext);
                        activenext1 = tpc11.ContainsPosition(pointnext);

                        // if last point was not in this cryostat or is now entering AV
                        if ( (oldreg!=12&&!active0&&!active1) || (active0&&oldreg!=7) || (active1&&oldreg!=8)) {
                            fRegEntryXYZT.push_back({pos.X(),pos.Y(),pos.Z(),pos.T()});
                            fRegEntryPE.push_back({mom.Px(),mom.Py(),mom.Pz(),mom.E()});
                            fRegEntrySlope.push_back({mom.Px()/mom.P(), mom.Py()/mom.P(), mom.Pz()/mom.P()});
                            oldreg = 12;
                            if (active0) oldreg = 7;
                            if (active1) oldreg = 8;
                        }

                        if (!cryo1.ContainsPosition(pointnext) || (oldreg==12&&(activenext0||activenext1))
                            || i==fSimHits-1
                            || (active0 && !activenext0) || (active1&&!activenext1) ){

                                if (!cryo1.ContainsPosition(pointnext))
                                    oldreg=-1;

                                fRegExitXYZT.push_back({pos.X(),pos.Y(),pos.Z(),pos.T()});
                                fRegExitPE.push_back({mom.Px(),mom.Py(),mom.Pz(),mom.E()});
                                fRegExitSlope.push_back({mom.Px()/mom.P(), mom.Py()/mom.P(), mom.Pz()/mom.P()});
                                if (active0) {
                                    fRegRegions.push_back(7);
                                    fRegActive++;
                                    if(tpc10.InFiducialX(point[0],25,0) && tpc10.InFiducialY(point[1],25,25)
                                      && tpc10.InFiducialZ(point[2],30,50))
                                        fRegFid++;

                                }
                                else if (active1) {
                                    fRegRegions.push_back(8);
                                    fRegActive++;
                                    if(tpc11.InFiducialX(point[0],25,0) && tpc11.InFiducialY(point[1],25,25)
                                      && tpc11.InFiducialZ(point[2],30,50))
                                        fRegFid++;
                                }
                                else {
                                    fRegRegions.push_back(12);
                                    fRegInactive++;
                                }
                                fRegdL.push_back(sqrt(pow(fRegExitXYZT[fNReg][0]-fRegEntryXYZT[fNReg][0],2)
                                                    +pow(fRegExitXYZT[fNReg][1]-fRegEntryXYZT[fNReg][1],2)
                                                    +pow(fRegExitXYZT[fNReg][2]-fRegEntryXYZT[fNReg][2],2)));
                                fRegEDep.push_back(fRegEntryPE[fNReg][3] - fRegExitPE[fNReg][3]);
                                for (int index=0; index<3; index++) entryPos[index] = fRegEntryXYZT[fNReg][index];
                                entryT = fRegEntryXYZT[fNReg][3];
                                fRegOpDetID.push_back(cryo1.GetClosestOpDet(entryPos));
                                geo::OpDetGeo const& opDet = cryo1.OpDet(fRegOpDetID[fNReg]);
                                opDet.GetCenter(opDetPos);
                                fRegDistToOpDet.push_back(sqrt(pow(opDetPos[0]-entryPos[0],2)
                                                            + pow(opDetPos[1]-entryPos[1],2)
                                                            + pow(opDetPos[2]-entryPos[2],2)));
                                fRegOpDetXYZT.push_back({});
                                for (int index=0; index<3; index++) fRegOpDetXYZT[fNReg].push_back(opDetPos[index]);
                                fRegOpDetXYZT[fNReg].push_back(entryT + fRegDistToOpDet[fNReg]*LAR_PROP_DELAY);
                                fNReg++;
                        } // if exiting from volume
                } //if cryo1

        }//for trajectory points

        fCosmicDisplayNtuple->Fill();

        //map module IDs to strip IDs hit by muons
        //map< uint16_t,set<uint8_t>* > muHitMapC; //hits in C modules only
        //map< uint16_t,set<uint8_t>* > muHitMapM; //hits in M modules only
        //map< uint16_t,set<uint8_t>* > muHitMapD; //hits in D modules only
        //map< uint16_t,set<uint8_t>* > muHitMap; //all hits

        map< int, vector<double> > regCRTEnter, regCRTExit, regCRTEnterPE, regCRTExitPE;

        //reinitialize ADChannel vars
        fNAuxDet = 0;
        fADType.clear();
        fAuxDetReg.clear();
        fADTrackLength.clear();
        fADEDep.clear();
        fADdEdx.clear();
        fAuxDetID.clear();
        fAuxDetSensitiveID.clear();
        fADEnterXYZT.clear();
        fADExitXYZT.clear();
        fADEnterPE.clear();
        fADExitPE.clear();
        fADMac.clear();

	// To look at the energy deposited by this particle's track,
	// we loop over the AuxDetSimChannel objects in the event. 
	// Note all volumes are included, not just ones with energy deps
	for ( auto const& channel : (*auxDetSimChannelHandle) )
	{
	    // Get vector of hits in this AuxDet channel
	    auto const& auxDetIDEs = channel.AuxDetIDEs();

	    // For every hit in this channel:
	    for ( auto const& ide : auxDetIDEs )
	    {
		    // Check if the track that deposited the
		    // energy matches the track of the MCParticle.
		    if ( ide.trackID != fSimTrackID ) continue;
		    if ( ide.energyDeposited * 1.0e6 < 50 ) continue; 

                    size_t adid = channel.AuxDetID();
                    //size_t adsid = channel.AuxDetSensitiveID();
                    fADType.push_back(fCrtutils->GetAuxDetTypeCode(adid));
                    fAuxDetReg.push_back(
                       fCrtutils->AuxDetRegionNameToNum(fCrtutils->GetAuxDetRegion(adid)));

                    // What is the distance from the hit (centroid of the entry
                    // and exit points) to the readout end?
                    /*double trueX = (ide.entryX + ide.exitX) / 2.0;
                    double trueY = (ide.entryY + ide.exitY) / 2.0;
                    double trueZ = (ide.entryZ + ide.exitZ) / 2.0;
                    //double trueT = (ide.entryT + ide.exitT) / 2.0;
                    double pos[3] = {trueX,trueY,trueZ};
                    size_t chanad, chanads;
                    int32_t adchan = fGeometryService->PositionToAuxDetChannel(pos,chanad,chanads);
                    std::cout << "retrieved AuxDetChannel from position (" << trueX << ", " << trueY
                              << ", " << trueZ << ")" << '\n'
                              << "   true AuxDetID, AuxDetSensitiveID: " << adid << ", " << adsid << '\n'
                              << "   from map-> chan, adid, adsid: " << adchan << ", " << chanad
                              << ", " << chanads << std::endl;*/

                    //calculate track length in strip
		    double dx = ide.entryX-ide.exitX;
		    double dy = ide.entryY-ide.exitY;
		    double dz = ide.entryZ-ide.exitZ;
                    double adlength = sqrt(dx*dx+dy*dy+dz*dz);
                    if ( adlength < 0.0001)  continue;

                    fADTrackLength.push_back(adlength);
                    fADEDep.push_back(ide.energyDeposited);
                    fADdEdx.push_back(ide.energyDeposited/fADTrackLength.back());
                    fAuxDetID.push_back(channel.AuxDetID());
                    fAuxDetSensitiveID.push_back(channel.AuxDetSensitiveID());
                    fADEnterXYZT.push_back({ide.entryX,ide.entryY,ide.entryZ,ide.entryT});
                    fADExitXYZT.push_back({ide.exitX,ide.exitY,ide.exitZ,ide.exitT});
                    //we dont have entry mom. or total E info on adsc, so very rough approx. E~P
                    double pmag = sqrt(pow(ide.exitMomentumX,2)+pow(ide.exitMomentumY,2)+pow(ide.exitMomentumZ,2));
                    fADExitPE.push_back({ide.exitMomentumX,ide.exitMomentumY,ide.exitMomentumZ,pmag});
                    fADEnterPE.push_back({fADExitPE[fNAuxDet][0]+pmag/3,fADExitPE[fNAuxDet][1]+pmag/3,
                                          fADExitPE[fNAuxDet][2]+pmag/3,pmag+ide.energyDeposited});
                    fADMac.push_back(fCrtutils->ADToMac(channel.AuxDetID()).first);

                    if (regCRTEnter.find(fAuxDetReg[fNAuxDet])!=regCRTEnter.end()) {
                        if (regCRTEnter[fAuxDetReg[fNAuxDet]][3] > ide.entryT) {
                            regCRTEnter[fAuxDetReg[fNAuxDet]] = fADEnterXYZT[fNAuxDet];
                            regCRTEnterPE[fAuxDetReg[fNAuxDet]] = fADEnterPE[fNAuxDet];
                        }
                    }
                    else {
                        regCRTEnter[fAuxDetReg[fNAuxDet]] = fADEnterXYZT[fNAuxDet];
                        regCRTEnterPE[fAuxDetReg[fNAuxDet]] = fADEnterPE[fNAuxDet];
                    }

                    if (regCRTExit.find(fAuxDetReg[fNAuxDet])!=regCRTExit.end()) {
                        if (regCRTExit[fAuxDetReg[fNAuxDet]][3] < ide.exitT){
                            regCRTExit[fAuxDetReg[fNAuxDet]] = fADExitXYZT[fNAuxDet];
                            regCRTExitPE[fAuxDetReg[fNAuxDet]] = fADExitPE[fNAuxDet];
                        }
                    }
                    else {
                        regCRTExit[fAuxDetReg[fNAuxDet]] = fADExitXYZT[fNAuxDet];
                        regCRTExitPE[fAuxDetReg[fNAuxDet]] = fADExitPE[fNAuxDet];
                    }

                    fNAuxDet++;

	    } // For each IDE (strip hit by muon)
	} // For each SimChannel (module)

        // write values to tree for this event and particle
        fSimulationNtuple->Fill();

        for( auto it=regCRTEnter.begin(); it!=regCRTEnter.end(); it++) {
            //std::cout << "found CRT region " << it->first << std::endl;
            fRegRegions.push_back(it->first);
            fRegEntryXYZT.push_back({(it->second)[0],(it->second)[1],(it->second)[2],(it->second)[3]});
            fRegExitXYZT.push_back({regCRTExit[it->first][0],regCRTExit[it->first][1],regCRTExit[it->first][2],
                                    regCRTExit[it->first][3]});
            fRegdL.push_back(sqrt(pow(fRegExitXYZT[fNReg][0]-fRegEntryXYZT[fNReg][0],2)
                                  +pow(fRegExitXYZT[fNReg][1]-fRegEntryXYZT[fNReg][1],2)
                                  +pow(fRegExitXYZT[fNReg][2]-fRegEntryXYZT[fNReg][2],2)));
            fRegEntryPE.push_back({regCRTEnterPE[it->first][0],regCRTEnterPE[it->first][1],
                                   regCRTEnterPE[it->first][2], regCRTEnterPE[it->first][3]});
            fRegExitPE.push_back({regCRTExitPE[it->first][0],regCRTExitPE[it->first][1],
                                   regCRTExitPE[it->first][2], regCRTExitPE[it->first][3]});
            fRegEDep.push_back(fRegEntryPE[fNReg][3] - fRegExitPE[fNReg][3]);
            fRegDistToOpDet.push_back(-1);
            fRegOpDetID.push_back(-1);
            fRegOpDetXYZT.push_back({-1,-1,-1,-1});
            fRegEntrySlope.push_back({-1,-1,-1});
            fRegExitSlope.push_back({-1,-1,-1});
            
            fNReg++; fRegCRTs++;
        }

        //sort region tree entries by entry time
        int      flag = 1;    // set flag to 1 to start first pass
        int      tempInt;
        double   tempDoub;
        
        for(int i = 1; (i <= (int)fNReg) && flag; i++)
        {
            flag = 0;
            for (int j=0; j < ((int)fNReg -1); j++)
            {
                if (fRegEntryXYZT[j+1][3] < fRegEntryXYZT[j][3]) 
                { 
                    tempInt = fRegRegions[j];             // swap regions
                    fRegRegions[j] = fRegRegions[j+1];
                    fRegRegions[j+1] = tempInt;
                    tempDoub = fRegEDep[j];             // swap EDep
                    fRegEDep[j] = fRegEDep[j+1];
                    fRegEDep[j+1] = tempDoub;
                    tempDoub = fRegdL[j];             // swap dL
                    fRegdL[j] = fRegdL[j+1];
                    fRegdL[j+1] = tempDoub;
                    tempDoub = fRegDistToOpDet[j];    //swap distToOpDet
                    fRegDistToOpDet[j] = fRegDistToOpDet[j+1];
                    fRegDistToOpDet[j+1] = tempDoub;
                    tempInt = fRegOpDetID[j];          //swap opDetID
                    fRegOpDetID[j] = fRegOpDetID[j+1];
                    fRegOpDetID[j+1] = tempInt;
                    for (int k=0; k<4; k++) {
                        tempDoub = fRegEntryPE[j][k];   //swap entryPE
                        fRegEntryPE[j][k] = fRegEntryPE[j+1][k];
                        fRegEntryPE[j+1][k] = tempDoub;
                        tempDoub  = fRegExitPE[j][k]; //swap exitPE
                        fRegExitPE[j][k] = fRegExitPE[j+1][k];
                        fRegExitPE[j+1][k] = tempDoub;
                        tempDoub = fRegEntryXYZT[j][k]; //swap entryXYZT
                        fRegEntryXYZT[j][k] = fRegEntryXYZT[j+1][k];
                        fRegEntryXYZT[j+1][k] = tempDoub;
                        tempDoub = fRegExitXYZT[j][k]; //swap exitXYZT
                        fRegExitXYZT[j][k] = fRegExitXYZT[j+1][k];
                        fRegExitXYZT[j+1][k] = tempDoub;
                        tempDoub = fRegOpDetXYZT[j][k];  //swap opDetXYZT
                        fRegOpDetXYZT[j][k] = fRegOpDetXYZT[j+1][k];
                        fRegOpDetXYZT[j+1][k] = tempDoub;
                        if(k<3) {
                            tempDoub = fRegEntrySlope[j][k];
                            fRegEntrySlope[j][k] = fRegEntrySlope[j+1][k];
                            fRegEntrySlope[j+1][k] = tempDoub;
                            tempDoub = fRegExitSlope[j][k];
                            fRegExitSlope[j][k] = fRegExitSlope[j+1][k];
                            fRegExitSlope[j+1][k] = tempDoub;
                        }
                    }
                    flag = 1;               // indicates that a swap occurred.
                }
            }
        }

        fRegionsNtuple->Fill();

    } // loop over all particles in the event. 

    //CRTData
    art::Handle<vector<CRTData>> crtDetSimHandle;
    if (event.getByLabel(fCRTDetSimProducerLabel, crtDetSimHandle))  {

        vector<art::Ptr<CRTData>> febdata;
        art::fill_ptr_vector(febdata,crtDetSimHandle);
        mf::LogPrint("CRTSimAnalysis") << "found " << febdata.size() << " CRTData" << '\n';

        for ( auto const& data : febdata ) {
           fMac5      = data->fMac5;
           fEntry     = data->fEntry;
           fFEBReg    = fCrtutils->AuxDetRegionNameToNum(fCrtutils->MacToRegion(fMac5));
           fDetSubSys = fCrtutils->MacToTypeCode(fMac5);
           fT0        = data->fTs0;
           fT1        = data->fTs1;
           fMaxAdc    = 0;
           fMaxChan   = -1;
           fNAbove    = 0;
           fTrackID.clear();
           fDetPDG.clear();
           bool passfilter = false;
           if(fPDGs.size()==1 && fPDGs[0]==0)
               passfilter = true;
           //set max channel by subsystem (32 (c,m) or 64 (d))
           //int chmax = 0;
           //if(fDetSubSys!=2) chmax=32;
           //else chmax=64;

           //loop over all FEB channels
           for(int ch=0; ch<64; ch++) {
               fADC[ch] = data->fAdc[ch];
               if(fADC[ch] > 300) fNAbove++;
               if(fADC[ch]>fMaxAdc) {
                   fMaxAdc  = fADC[ch];
                   fMaxChan = ch;
               }
               //loop over all track IDs
           }//loop over channels
           //loop over all track IDs
           for( int trk : bt.AllTrueIds(event,*data)) {
               fTrackID.push_back(trk);
               if (particleMap.find(trk) != particleMap.end() ){
                   fDetPDG.push_back(particleMap[trk]->PdgCode());
                   if(!passfilter)
                       for(int const& pdg: fPDGs) {
                           if(fDetPDG.back()==pdg) 
                               passfilter = true;
                       }
               }
               else 
                   fDetPDG.push_back(INT_MAX);
           }//for trackIDs

           if(passfilter)
               fDetSimNtuple->Fill();

        } //for CRT FEB events

    }//if crtdetsim products present

    else 
        mf::LogWarning("CRTSimAnalysis") << "CRTData products not found! (expected if gen/G4 step)" << '\n';


    //simulted CRTHits
    art::Handle<vector<CRTHit>> crtSimHitHandle;
    fNHit = 0;
    if (event.getByLabel(fCRTSimHitProducerLabel, crtSimHitHandle)) {

        vector<art::Ptr<CRTHit>> crtSimHits;
        art::fill_ptr_vector(crtSimHits,crtSimHitHandle);

        mf::LogPrint("CRTSimAnalysis") << "found " << crtSimHits.size() << " sim CRTHits" << '\n';
        for ( auto const& hit : crtSimHits )
        {
            fNHit++;
            fXHit     = hit->x_pos;
            fYHit     = hit->y_pos;
            fZHit     = hit->z_pos;
            fXHitErr  = hit->x_err;
            fYHitErr  = hit->y_err;
            fZHitErr  = hit->z_err;
            fT0Hit    = hit->ts0_ns;
            fT1Hit    = hit->ts1_ns;
            fNHitFeb  = hit->feb_id.size();
            fHitTotPe = hit->peshit;
            fHitPeRms = 0.;
            fHitPe.clear();
            fHitTrk.clear();
            fHitPDG.clear();
            fHitMod.clear();
            fHitStrip.clear();

            uint8_t mactmp = hit->feb_id[0];
            fHitReg  = fCrtutils->AuxDetRegionNameToNum(fCrtutils->MacToRegion(mactmp));
            fHitSubSys = fCrtutils->MacToTypeCode(mactmp);

            bool passfilter=false;
            if(fPDGs.size()==1 && fPDGs[0]==0)
                passfilter = true;

            for(auto const& mactopes : hit->pesmap){
                //std::cout << "SimHit with mac5 " << (int)mactopes.first << std::endl;
                for(auto const& chanpe : mactopes.second) {
                    //std::cout << "   chan: " << chanpe.first << std::endl;
                    fHitMod.push_back(fCrtutils->MacToAuxDetID(mactopes.first, chanpe.first));
                    fHitStrip.push_back(fCrtutils->ChannelToAuxDetSensitiveID(mactopes.first,chanpe.first));
                    fHitPe.push_back(chanpe.second);
                    fHitPeRms+=pow(chanpe.second-fHitTotPe,2);
                }
            }
            fHitPeRms = sqrt(fHitPeRms/(fHitPe.size()-1));

            //loop over all track IDs
            for( int trk : bt.AllTrueIds(event,*hit)) {
                fHitTrk.push_back(trk);
                if ( particleMap.find(trk) != particleMap.end()) {
                    fHitPDG.push_back(particleMap[trk]->PdgCode());
                    if(!passfilter)
                        for(int const& pdg: fPDGs) {
                            if(fHitPDG.back()==pdg)
                                passfilter = true;
                        }
                }
                else
                    fHitPDG.push_back(INT_MAX);
            }

            if(passfilter)
                fSimHitNtuple->Fill();
        }//for CRTHits
    }//if sim CRTHits

    else 
        mf::LogWarning("CRTSimAnalysis") 
            << "CRTHit products not found! (expected if gen/G4/detsim step)" << '\n';

    //true CRTHits
    art::Handle<vector<CRTHit>> crtTrueHitHandle;
    fTrueNHit = 0;
    if (event.getByLabel(fCRTTrueHitProducerLabel, crtTrueHitHandle)) {

        vector<art::Ptr<CRTHit>> crtTrueHits;
        art::fill_ptr_vector(crtTrueHits,crtTrueHitHandle);

        mf::LogPrint("CRTSimAnalysis") << "found " << crtTrueHits.size() << " true CRTHits" << '\n';
        for ( auto const& hit : crtTrueHits )
        {
            fTrueNHit++;
            fTrueXHit    = hit->x_pos;
            fTrueYHit    = hit->y_pos;
            fTrueZHit    = hit->z_pos;
            fTrueXHitErr = hit->x_err;
            fTrueYHitErr = hit->y_err;
            fTrueZHitErr = hit->z_err;
            fTrueT0Hit   = hit->ts0_ns;
            fTrueT1Hit   = hit->ts1_ns;
            fTrueNHitFeb  = hit->feb_id.size();
            fTrueHitTotPe = hit->peshit;
            fTrueHitPeRms = 0.;
            fTrueHitPe.clear();
            fTrueHitTrk.clear();
            fTrueHitPDG.clear();
            fTrueHitMod.clear();
            fTrueHitStrip.clear();

            uint8_t mactmp = hit->feb_id[0];
            fTrueHitReg  = fCrtutils->AuxDetRegionNameToNum(fCrtutils->MacToRegion(mactmp));
            fTrueHitSubSys = fCrtutils->MacToTypeCode(mactmp);

            bool passfilter=false;
            if(fPDGs.size()==1 && fPDGs[0]==0)
                passfilter = true;

            for(auto const& mactopes : hit->pesmap){
                for(auto const& chanpe : mactopes.second) {
                    fTrueHitMod.push_back(fCrtutils->MacToAuxDetID(mactopes.first, chanpe.first));
                    fTrueHitStrip.push_back(fCrtutils->ChannelToAuxDetSensitiveID(mactopes.first,chanpe.first));
                    fTrueHitPe.push_back(chanpe.second);
                    fTrueHitPeRms+=pow(chanpe.second-fHitTotPe,2);
                }
            }
            fTrueHitPeRms = sqrt(fTrueHitPeRms/(fTrueHitPe.size()-1));

            //loop over all track IDs
            for( int trk : bt.AllTrueIds(event,*hit)) {
                fTrueHitTrk.push_back(trk);
                if ( particleMap.find(trk) != particleMap.end()){
                    fTrueHitPDG.push_back(particleMap[trk]->PdgCode());
                    if(!passfilter)
                        for(int const& pdg: fPDGs) {
                            if(fTrueHitPDG.back()==pdg)
                                passfilter = true;
                        }
                }
                else
                    fTrueHitPDG.push_back(INT_MAX);
            }

            if(passfilter)
                fTrueCRTHitNtuple->Fill();
        }//for CRTHits
    }//if true CRTHits

    else
        mf::LogWarning("CRTSimAnalysis") << "true CRTHit products not found" << '\n';

    //CRTSimTrack
    art::Handle<vector<CRTTrack>> crtSimTrackHandle;
    fTrueNHit = 0;
    if (event.getByLabel(fCRTSimTrackProducerLabel, crtSimTrackHandle)) {

        vector<art::Ptr<CRTTrack>> crtTracks;
        art::fill_ptr_vector(crtTracks,crtSimTrackHandle);
        fNSimTrack=crtTracks.size();

        art::FindManyP<CRTHit> findManyHits(
                crtSimTrackHandle, event, fCRTSimTrackProducerLabel);

        mf::LogPrint("CRTSimAnalysis") << "found " << crtTracks.size() << " sim CRTTracks" << '\n';
        for ( size_t itrk=0; itrk<crtTracks.size(); itrk++ )
        {
            auto const& trk = crtTracks[itrk];
            fSimTrackPE = trk->peshit;
            fSimTrackT0 = (double)trk->ts0_ns;
            fSimTrackStart[0] = trk->x1_pos;
            fSimTrackStart[1] = trk->y1_pos;
            fSimTrackStart[2] = trk->z1_pos;
            fSimTrackEnd[0]   = trk->x2_pos;
            fSimTrackEnd[1]   = trk->y2_pos; 
            fSimTrackEnd[2]   = trk->z2_pos;
            fSimTrackL = trk->length;
            fSimTrackTheta = trk->thetaxy;
            fSimTrackPhi = trk->phizy;

            auto const& trkhits = findManyHits.at(itrk);
            fNHitSimTrack = (int)trkhits.size();
            uint32_t tstart=UINT32_MAX;
            uint32_t tend=0;
            size_t ihit_start=0, ihit_end=0;
            for(size_t ihit=0; ihit<trkhits.size(); ihit++){
                if(trkhits[ihit]->ts0_ns<tstart) {
                    ihit_start = ihit;
                    tstart = trkhits[ihit]->ts0_ns;
                }
                if(trkhits[ihit]->ts0_ns>tend){
                    ihit_end = ihit;
                    tend = trkhits[ihit]->ts0_ns;
                }
            }//for track hits
            fSimTrackHitStart[0] = trkhits[ihit_start]->x_pos;
            fSimTrackHitStart[1] = trkhits[ihit_start]->y_pos;
            fSimTrackHitStart[2] = trkhits[ihit_start]->z_pos;
            fSimTrackHitStart[3] = tstart-1.6e6;
            fSimTrackHitEnd[0] = trkhits[ihit_end]->x_pos;
            fSimTrackHitEnd[1] = trkhits[ihit_end]->y_pos;
            fSimTrackHitEnd[2] = trkhits[ihit_end]->z_pos;
            fSimTrackHitEnd[3] = tend-1.6e6;
            fSimTrackRegStart = fCrtutils->AuxDetRegionNameToNum(trkhits[ihit_start]->tagger);
            fSimTrackRegEnd   = fCrtutils->AuxDetRegionNameToNum(trkhits[ihit_end]->tagger);
            
            fSimTrackNtuple->Fill();
        }
    }//if tracks found
    else
        mf::LogWarning("CRTSimAnalysis") << "no CRTTrack products not found" << '\n';

  } // CRTSimAnalysis::analyze()
  
  DEFINE_ART_MODULE(CRTSimAnalysis)

} // namespace crt
} // namespace icarus


// Back to our local namespace.
namespace {

  int ProcessToICode(string const& p)
  {
    int icode = -1;

    if(p=="primary")               icode=0;

    //gamma (PDG 22)
    if(p=="eBrem")                 icode=1; 
    if(p=="muBrems")               icode=2; 
    if(p=="annihil")               icode=3;
    if(p=="muMinusCaptureAtRest")  icode=4;
    if(p=="nCapture")              icode=5;
    if(p=="hBertiniCaptureAtRest") icode=6;
    if(p=="photonNuclear")         icode=7;
    if(p=="muonNuclear")           icode=8;
    if(p=="neutronInelastic")      icode=9; 
    if(p=="protonInelastic")       icode=10;
    if(p=="pi-Inelastic")          icode=11;
    if(p=="Decay")                 icode=12;

    //e (PDG +/- 11)
    if (p=="muIoni")               icode=13;
    if (p=="eIoni")                icode=14;
    if (p=="hIoni")                icode=15;
    if (p=="compt")                icode=16;
    if (p=="conv")                 icode=17;
    if (p=="muPairProd")           icode=18;
    if (p=="phot")                 icode=19;

    if (p=="hadElastic")           icode=20;

    if (p=="LArVoxelReadoutScoringProcess") icode=30;
    if (p=="CoupledTransportation")         icode=31;

    return icode;

  }

}//local namespace<|MERGE_RESOLUTION|>--- conflicted
+++ resolved
@@ -58,14 +58,9 @@
 #include <array>
 
 // CRT data products
-<<<<<<< HEAD
-#include "icaruscode/CRT/CRTProducts/CRTData.hh"
-#include "icaruscode/CRT/CRTProducts/CRTHit.hh"
-#include "icaruscode/CRT/CRTProducts/CRTTrack.hh"
-=======
 #include "sbnobj/ICARUS/CRT/CRTData.hh"
 #include "sbnobj/Common/CRT/CRTHit.hh"
->>>>>>> 54ebd3a3
+#include "sbnobj/Common/CRT/CRTTrack.hh"
 #include "icaruscode/CRT/CRTUtils/CRTCommonUtils.h"
 #include "icaruscode/CRT/CRTUtils/CRTBackTracker.h"
 
@@ -1339,11 +1334,11 @@
         mf::LogWarning("CRTSimAnalysis") << "true CRTHit products not found" << '\n';
 
     //CRTSimTrack
-    art::Handle<vector<CRTTrack>> crtSimTrackHandle;
+    art::Handle<vector<sbn::crt::CRTTrack>> crtSimTrackHandle;
     fTrueNHit = 0;
     if (event.getByLabel(fCRTSimTrackProducerLabel, crtSimTrackHandle)) {
 
-        vector<art::Ptr<CRTTrack>> crtTracks;
+        vector<art::Ptr<sbn::crt::CRTTrack>> crtTracks;
         art::fill_ptr_vector(crtTracks,crtSimTrackHandle);
         fNSimTrack=crtTracks.size();
 
