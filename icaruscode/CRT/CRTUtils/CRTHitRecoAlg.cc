#include "CRTHitRecoAlg.h"
#include "larcore/CoreUtils/ServiceUtil.h" // lar::providerFrom()
#include <algorithm>
using namespace icarus::crt;
/*
//----------------------------------------------------------------------
CRTHitRecoAlg::CRTHitRecoAlg(const Config& config){
  this->reconfigure(config);
  fChannelMap = art::ServiceHandle<icarusDB::IICARUSChannelMap const>{}.get();  
  fGeometryService  = lar::providerFrom<geo::Geometry>();
  fCrtutils = new CRTCommonUtils();
}

//---------------------------------------------------------------------
CRTHitRecoAlg::CRTHitRecoAlg(){
  fChannelMap = art::ServiceHandle<icarusDB::IICARUSChannelMap const>{}.get();
  fGeometryService = lar::providerFrom<geo::Geometry>();
  fCrtutils = new CRTCommonUtils();
}
*/
CRTHitRecoAlg::CRTHitRecoAlg(const fhicl::ParameterSet& pset){
  this->reconfigure(pset);
  fChannelMap = art::ServiceHandle<icarusDB::IICARUSChannelMap const>{}.get();
  fGeometryService  = lar::providerFrom<geo::Geometry>();
  fCrtutils = new CRTCommonUtils();
  return;
}

CRTHitRecoAlg::CRTHitRecoAlg() = default;
/*
//---------------------------------------------------------------------
void CRTHitRecoAlg::reconfigure(const Config& config){
    fVerbose = config.Verbose();
    fUseReadoutWindow = config.UseReadoutWindow(); 
    fQPed = config.QPed();
    fQSlope = config.QSlope();
    fPropDelay = config.PropDelay(); 
    fPEThresh = config.PEThresh();
    ftopGain = config.topGain();
    ftopPed = config.topPed();
    fSiPMtoFEBdelay = config.SiPMtoFEBdelay();
    fCoinWindow = config.CoinWindow();
    fCrtWindow = config.CrtWindow();
    foutCSVFile = config.outCSVFile();
    fCSVFile = config.CSVFile();
    fData = config.Data();
    if (foutCSVFile) 
      filecsv.open(fCSVFile.c_str());
    return;
}
*/
void CRTHitRecoAlg::reconfigure(const fhicl::ParameterSet& pset){
  fVerbose          = pset.get<bool>("Verbose", false);
  fUseReadoutWindow = pset.get<bool>("UseReadoutWindow", false);
  fQPed             = pset.get<double>("QPed", 0.);
  fQSlope           = pset.get<double>("QSlope", 0.);
  fPropDelay        = pset.get<double>("PropDelay",0.);
  fPEThresh         = pset.get<double>("PEThresh",0.);
  ftopGain          = pset.get<double>("topGain",0.);
  ftopPed           = pset.get<double>("topPed",0.);
  fSiPMtoFEBdelay   = pset.get<uint64_t>("SiPMtoFEBdelay", 0.);
  fCoinWindow       = pset.get<uint64_t>("CoinWindow", 0.);
  fCrtWindow        = pset.get<uint64_t>("CrtWindow", 0.);
  foutCSVFile       = pset.get<bool>("outCSVFile", false);
  fCSVFile          = pset.get<std::string>("CSVFile", "");
  fData             = pset.get<bool>("Data", false);
  if (foutCSVFile)  filecsv.open(fCSVFile.c_str());
  {
    std::vector<std::vector<int32_t> > T1delays =  pset.get<std::vector<std::vector<int32_t> > >("FEB_T1delay_side");
    std::vector<std::vector<int32_t> > T0delays =  pset.get<std::vector<std::vector<int32_t> > >("FEB_T0delay_side");
    for(auto & feb : T1delays) {
      int32_t & mac = feb[0];
      int32_t & d   = feb[1];
      FEB_T1delay_side[mac] = d;
    }
    for(auto & feb : T0delays) {
      int32_t & mac = feb[0];
      int32_t & d   = feb[1];
      FEB_T0delay_side[mac] = d;
    }
  }

  return;
}

//---------------------------------------------------------------------------------------
vector<art::Ptr<CRTData>> CRTHitRecoAlg::PreselectCRTData(const vector<art::Ptr<CRTData>> &crtList, uint64_t trigger_timestamp){
  if (fVerbose)  mf::LogInfo("CRTHitRecoAlg: ") << "In total " << crtList.size() << " CRTData found in an event" << '\n';
  vector<art::Ptr<CRTData>> crtdata;
  bool presel = false;

  for (size_t febdat_i=0; febdat_i<crtList.size(); febdat_i++) {
    
    uint8_t mac = crtList[febdat_i]->fMac5;
    int adid    = fCrtutils->MacToAuxDetID(mac,0);
    char type   = fCrtutils->GetAuxDetType(adid);

    /// Looking for data within +/- 3ms within trigger time stamp
    /// Here t0 - trigger time -ve
    if (fData && (std::fabs(int64_t(crtList[febdat_i]->fTs0 - trigger_timestamp)) > fCrtWindow)) continue;
    
    if ( type == 'm'){
      for(int chan=0; chan<32; chan++) {
	std::pair<double,double> const chg_cal = fChannelMap->getSideCRTCalibrationMap((int)crtList[febdat_i]->fMac5,chan);
	float pe = (crtList[febdat_i]->fAdc[chan]-chg_cal.second)/chg_cal.first;
	if(pe<=fPEThresh && !crtList[febdat_i]->IsReference_TS1()) continue; // filter out low PE and non-T1 ref values
	presel = true;
	if(fVerbose)
	  mf::LogInfo("CRTHitRecoAlg: ") << "\nfebP (mac5, channel, gain, pedestal, adc, pe) = (" << (int)crtList[febdat_i]->fMac5 << ", " << chan << ", " 
					 << chg_cal.first << ", " << chg_cal.second << "," << crtList[febdat_i]->fAdc[chan] << "," << pe << ")\n";
      }
    }else if ( type == 'c' ) {
      for(int chan=0; chan<32; chan++) {
	//float pe = (crtList[febdat_i]->fAdc[chan]-fQPed)/fQSlope;
	//if(pe<=fPEThresh) continue;
	presel = true;
      }
    }else if ( type == 'd'){
      for(int chan=0; chan<64; chan++) {
	float pe = (crtList[febdat_i]->fAdc[chan]-fQPed)/fQSlope;
	if(pe<=fPEThresh) continue;
	presel = true;
      }
    }
  
    if (presel) crtdata.push_back(crtList[febdat_i]);
    presel = false;
    
  }
  mf::LogInfo("CRTHitRecoAlg:") << "Found " << crtdata.size() << " after preselection "<< '\n';
  //std::cout<<trigger_timestamp<<std::endl;
  return crtdata;  
}

//---------------------------------------------------------------------------------------
vector<pair<sbn::crt::CRTHit, vector<int>>> CRTHitRecoAlg::CreateCRTHits(vector<art::Ptr<CRTData>> crtList, uint64_t trigger_timestamp) {
  
  vector<pair<CRTHit, vector<int>>> returnHits;
  vector<int> dataIds;
  
    uint16_t nMissC = 0, nMissD = 0, nMissM = 0, nHitC = 0, nHitD = 0, nHitM = 0;
    if (fVerbose) mf::LogInfo("CRTHitRecoAlg: ") << "Found " << crtList.size() << " FEB events" << '\n';

    map<string,int> regCounts;
    std::set<string> regs;
    map<string,vector<size_t>> sideRegionToIndices;
    
    // sort by the time 
    std::sort(crtList.begin(), crtList.end(), compareBytime);        

    //Load Delays map for Top CRT
    CRT_delay_map const FEB_delay_map = LoadFEBMap();
    //vectors to store CRT Resets. Note: West and North Side CRTs are on the West timing rack, East and South Side CRTs are on East timing rack
    std::vector<std::pair<int,ULong64_t>> CRTReset_top;
    std::vector<std::pair<int,ULong64_t>> CRTReset_side_west;
    std::vector<std::pair<int,ULong64_t>> CRTReset_side_east;
    ULong64_t TriggerArray_top[305]={0};
    ULong64_t TriggerArray_side_west[305]={0};
    ULong64_t TriggerArray_side_east[305]={0};
    
   for (size_t crtdat_i=0; crtdat_i<crtList.size(); crtdat_i++) {
	uint8_t mac = crtList[crtdat_i]->fMac5;
	int adid  = fCrtutils->MacToAuxDetID(mac,0);
	char type = fCrtutils->GetAuxDetType(adid);
	string region = fCrtutils->GetAuxDetRegion(adid);
        int plane =fCrtutils->AuxDetRegionNameToNum(region);
	//For the time being, Only Top CRT delays are loaded, nothing to do for Side CRT yet
	if (type == 'c' && crtList[crtdat_i]->IsReference_TS1()) {
	    ULong64_t Ts0T1ResetEvent = crtList[crtdat_i]->fTs0 + FEB_delay_map.at((int)mac+73).T0_delay - FEB_delay_map.at((int)mac+73).T1_delay;
	    TriggerArray_top[(int) mac]=Ts0T1ResetEvent;
	    CRTReset_top.emplace_back((int) mac,Ts0T1ResetEvent);
	}
<<<<<<< HEAD
	if (type == 'm' && crtList[crtdat_i]->IsReference_TS1()) {
	  try
	    {
	      ULong64_t Ts0T1ResetEvent = crtList[crtdat_i]->fTs0 + FEB_T0delay_side.at(mac) - FEB_T1delay_side.at(mac);
	      if(plane == 40 || plane == 41 || plane == 42 || plane == 47){//CRT T1 reset on West/North 
		TriggerArray_side_west[(int) mac]=Ts0T1ResetEvent;
                CRTReset_side_west.emplace_back((int) mac,Ts0T1ResetEvent);
	      }
	      else{
		TriggerArray_side_east[(int) mac]=Ts0T1ResetEvent;
                CRTReset_side_east.emplace_back((int) mac,Ts0T1ResetEvent);
	      }
	    }
	  catch(std::out_of_range& e)
	    {
	      std::cout << "not found in the FEB_delay array!!! Please update FEB_delay FHiCL file \n";
            }
	}
	
   }
   std::cout << "------\nCreateCRTHits::Trigger timestamp = "<<trigger_timestamp<<"\n------\n";
   //Global Trigger Calculation for Top CRT
   const int trigger_offset= 60; //Average distance between Global Trigger and Trigger_timestamp (ns)
   ULong64_t GlobalTrigger_top= trigger_timestamp;
   if (!CRTReset_top.empty()) GlobalTrigger_top = GetMode(CRTReset_top);
   //Add average difference between trigger_timestamp and Global trigger
   else GlobalTrigger_top=GlobalTrigger_top-trigger_offset;// In this event, the T1 Reset was probably "vetoed" by the T0 Reset
   for (int i=0; i<305; i++){
     if (TriggerArray_top[i]==0) TriggerArray_top[i]=GlobalTrigger_top;
   }
   std::cout<<"------\nCreateCRTHits::Mode Top CRT Global Trigger ="<<GlobalTrigger_top<<"\n------\n";

   //Global Trigger Calculation for West/North Side CRTs
   ULong64_t GlobalTrigger_side_west= trigger_timestamp;
   if (!CRTReset_side_west.empty()) GlobalTrigger_side_west = GetMode(CRTReset_side_west);
   //Add average difference between trigger_timestamp and Global trigger    
   else GlobalTrigger_side_west=GlobalTrigger_side_west-trigger_offset;// In this event, the T1 Reset was probably "vetoed" by the T0 Reset
   for (int i=0; i<305; i++){
     if (TriggerArray_side_west[i]==0) TriggerArray_side_west[i]=GlobalTrigger_side_west;
   }
   std::cout<<"------\nCreateCRTHits::Mode Side West CRT Global Trigger ="<<GlobalTrigger_side_west<<"\n------\n";

   //Global Trigger Calculation for East/South Side CRTs
   ULong64_t GlobalTrigger_side_east= trigger_timestamp;
   if (!CRTReset_side_east.empty()) GlobalTrigger_side_east = GetMode(CRTReset_side_east);
   //Add average difference between trigger_timestamp and Global trigger
   else GlobalTrigger_side_east=GlobalTrigger_side_east-trigger_offset;// In this event, the T1 Reset was probably "vetoed" by the T0 Reset
   for (int i=0; i<305; i++){
     if (TriggerArray_side_east[i]==0) TriggerArray_side_east[i]=GlobalTrigger_side_east;
   }
   std::cout<<"------\nCreateCRTHits::Mode Side East CRT Global Trigger ="<<GlobalTrigger_side_east<<"\n------\n";


   //loop over time-ordered CRTData
   for (size_t febdat_i=0; febdat_i<crtList.size(); febdat_i++) {
=======
    }
    const int trigger_offset= 60; //Average distance between Global Trigger and Trigger_timestamp (ns)
    ULong64_t GlobalTrigger= trigger_timestamp;
    if (!CRTReset.empty()) GlobalTrigger = GetMode(CRTReset);
    //Add average difference between trigger_timestamp and Global trigger
    else GlobalTrigger=GlobalTrigger-trigger_offset;// In this event, the T1 Reset was probably "vetoed" by the T0 Reset
    for (int i=0; i<305; i++){
	if (TriggerArray[i]==0) TriggerArray[i]=GlobalTrigger;
    }
    //loop over time-ordered CRTData
    for (size_t febdat_i=0; febdat_i<crtList.size(); febdat_i++) {
>>>>>>> 353e47d2

        uint8_t mac = crtList[febdat_i]->fMac5;
        int adid  = fCrtutils->MacToAuxDetID(mac,0); //module ID
        
        string region = fCrtutils->GetAuxDetRegion(adid);
        char type = fCrtutils->GetAuxDetType(adid);
        CRTHit hit;
	
	dataIds.clear();
  
        //CERN modules (intramodule coincidence)
        if ( type == 'c' ) {
            hit = MakeTopHit(crtList[febdat_i], TriggerArray_top);
            if(IsEmptyHit(hit))
                nMissC++;
            else {
	      dataIds.push_back(febdat_i);
	      returnHits.push_back(std::make_pair(hit,dataIds));
	      if ((regs.insert(region)).second) regCounts[region] = 1;
	      else regCounts[region]++;
	      
	      nHitC++;
            }
        }
  
        //DC modules (intramodule coincidence)
        if ( type == 'd' ) {
            hit = MakeBottomHit(crtList[febdat_i]);
            if(IsEmptyHit(hit))
                nMissD++;
            else {
	      dataIds.push_back(febdat_i);
	      returnHits.push_back(std::make_pair(hit,dataIds));
	      if ((regs.insert(region)).second) regCounts[region] = 1;
	      else regCounts[region]++;
	      
	      nHitD++;
            }
        }
 
        if ( type == 'm' )
            sideRegionToIndices[region].push_back(febdat_i);

    }//loop over CRTData products

    vector<size_t> unusedDataIndex;
    for(auto const& regIndices : sideRegionToIndices) {
      
      if(fVerbose) 
	mf::LogInfo("CRTHitRecoAlg: ") << "searching for side CRT hits in region, " << regIndices.first << '\n';
      
      vector<size_t> indices = regIndices.second;
      
      if(fVerbose)
	mf::LogInfo("CRTHitRecoAlg: ") << "number of hits associated to this region : " << indices.size() << '\n';
      
      for(size_t index_i=0; index_i < indices.size(); index_i++) {
          
	dataIds.clear();
	dataIds.push_back(indices[index_i]);
	vector<art::Ptr<CRTData>> coinData = {crtList[indices[index_i]]};
          
	if(fVerbose)
	  mf::LogInfo("CRTHitRecoAlg: ") << "size ..  " << coinData.size()
		    << " data products enetring to time ordring" << '\n';
	
	//inner loop over data after data_i in time
	for (size_t index_j=index_i+1; index_j<indices.size(); index_j++) {
	  
	  if(fVerbose)
	    mf::LogInfo("CRTHitRecoAlg: ") << "i \t"<<index_i << ", j \t"<<index_j << "\t"<<crtList[indices[index_j]]->fTs0 << "\t"<<crtList[indices[index_i]]->fTs0 
		      << "\t"<<crtList[indices[index_i]]->fTs0+ fCoinWindow <<'\n';
	  
	  if(crtList[indices[index_j]]->fTs0 < crtList[indices[index_i]]->fTs0)
	    mf::LogError("CRTHitRecoAlg::CreateCRTHits") <<
	      "bad time ordering!" << '\n';
	  
	  if(fVerbose)
	    mf::LogInfo("CRTHitRecoAlg: ") << "size ..  " << coinData.size()
                        << " data products before coincidence" << '\n';
	  // in coincidence
	  //      if(crtList[indices[index_j]]->fTs0 <= crtList[indices[index_i]]->fTs0 + fCoinWindow) {
	  //            if(std::llabs(crtList[indices[index_j]]->fTs0 - crtList[indices[index_i]]->fTs0) < fCoinWindow) {
	  if( (crtList[indices[index_j]]->fTs0>=crtList[indices[index_i]]->fTs0 && 
	       (crtList[indices[index_j]]->fTs0 - crtList[indices[index_i]]->fTs0) < fCoinWindow) ||
	      (crtList[indices[index_j]]->fTs0<crtList[indices[index_i]]->fTs0 && 
	       (crtList[indices[index_i]]->fTs0 - crtList[indices[index_j]]->fTs0) < fCoinWindow)) {
	    if(fVerbose)
	      mf::LogInfo("CRTHitRecoAlg: ") <<  " in coincidence: i \t " << index_i << " ,j: \t" << index_j <<",i mac: \t" 
			<< (int)crtList[indices[index_i]]->fMac5 << ", j mac: \t" <<(int)crtList[indices[index_j]]->fMac5<< '\n';
	    
	    coinData.push_back(crtList[indices[index_j]]);
	    dataIds.push_back(indices[index_j]);
	  }
          
	  //out of coinWindow
	  
	  if  ((crtList[indices[index_j]]->fTs0 - crtList[indices[index_i]]->fTs0) > fCoinWindow || index_j==indices.size()-1){
	    if(fVerbose)
	      mf::LogInfo("CRTHitRecoAlg: ") <<  "out of coincidence  " << index_j << "\t" << indices.size() <<"\t" <<indices.size()-1
			<< " data products..." << '\n';
	    if(fVerbose)
	      mf::LogInfo("CRTHitRecoAlg: ") << "attempting to produce MINOS hit from " << coinData.size() 
			<< " data products..." << '\n';
	    uint8_t imac = (int)crtList[indices[index_i]]->fMac5;
            int adid  = fCrtutils->MacToAuxDetID(imac,0);
            string region = fCrtutils->GetAuxDetRegion(adid);
            int plane =fCrtutils->AuxDetRegionNameToNum(region);
	    //CRTHit hit = MakeSideHit(coinData, TriggerArray);
            CRTHit hit;
	    if(plane == 40 || plane == 41 || plane == 42 || plane == 47){//CRT T1 reset on West/North
	      hit = MakeSideHit(coinData, TriggerArray_side_west);
	    }
	    else{
	      hit = MakeSideHit(coinData, TriggerArray_side_east);
	    }
	      
	    if(IsEmptyHit(hit)){
	      unusedDataIndex.push_back(indices[index_i]);
	      nMissM++;
	    }
	    else {
	      if(fVerbose)
		mf::LogInfo("CRTHitRecoAlg: ") << "MINOS hit produced" << '\n';
              
	      returnHits.push_back(std::make_pair(hit,dataIds));
	      
	      if ((regs.insert(regIndices.first)).second) 
		regCounts[regIndices.first] = 1;
	      else 
		regCounts[regIndices.first]++;
	      
	      nHitM++;
	    }
	    index_i = index_j-1;
	    if(index_j==indices.size()-1)
	      index_i++;
	    
	    break;
	  }//if jth data out of coinc window
	}//inner loop over data
      }// outer loop over data
    }//loop over side CRTData products
    
    if(fVerbose) {
          mf::LogInfo("CRT") << returnHits.size() << " CRT hits produced!" << '\n'
              << "  nHitC: " << nHitC  << " , nHitD: " << nHitD  << " , nHitM: " << nHitM  << '\n'
              << "  nMisC: " << nMissC << " , nMisD: " << nMissD << " , nMisM: " << nMissM << '\n';
          auto cts = regCounts.begin();
          mf::LogInfo("CRT") << " CRT Hits by region" << '\n';
          while (cts != regCounts.end()) {
              mf::LogInfo("CRT") << "reg: " << (*cts).first << " , hits: " << (*cts).second << '\n';
              cts++;
          }
    }//if Verbose
  
    return returnHits;
}
//--------------------------------------------------------------------------------------------
// Function to make filling a CRTHit a bit faster
sbn::crt::CRTHit CRTHitRecoAlg::FillCRTHit(vector<uint8_t> tfeb_id, map<uint8_t,vector<pair<int,float>>> tpesmap,
                            float peshit, uint64_t time0, Long64_t time1, int plane, 
                            double x, double ex, double y, double ey, double z, double ez, string tagger){
    CRTHit crtHit;
    crtHit.feb_id      = tfeb_id;
    crtHit.pesmap      = tpesmap;
    crtHit.peshit      = peshit;
    crtHit.ts0_s_corr  = time0 / 1'000'000'000; 
    crtHit.ts0_ns      = time0 % 1'000'000'000;
    crtHit.ts0_ns_corr = time0; 
    crtHit.ts1_ns      = time1 /*% 1'000'000'000*/; //TODO: Update the CRTHit data product /sbnobj/common/CRT . Discussion with SBND people needed
    crtHit.ts0_s       = time0 / 1'000'000'000;//'
    crtHit.plane       = plane;
    crtHit.x_pos       = x;
    crtHit.x_err       = ex;
    crtHit.y_pos       = y; 
    crtHit.y_err       = ey;
    crtHit.z_pos       = z;
    crtHit.z_err       = ez;
    crtHit.tagger      = tagger;

    return crtHit;

} // CRTHitRecoAlg::FillCRTHit()

//------------------------------------------------------------------------------------------
sbn::crt::CRTHit CRTHitRecoAlg::MakeTopHit(art::Ptr<CRTData> data, ULong64_t GlobalTrigger[305]){

    uint8_t mac = data->fMac5;
    if(fCrtutils->MacToType(mac)!='c')
        mf::LogError("CRTHitRecoAlg::MakeTopHit") 
            << "CRTUtils returned wrong type!" << '\n';

    map< uint8_t, vector< pair<int,float> > > pesmap;
    int adid  = fCrtutils->MacToAuxDetID(mac,0); //module ID
    auto const& adGeo = fGeometryService->AuxDet(adid); //module
    string region = fCrtutils->GetAuxDetRegion(adid);
    int plane = fCrtutils->AuxDetRegionNameToNum(region);
    double hitpoint[3], hitpointerr[3], hitlocal[3];
    TVector3 hitpos (0.,0.,0.);
    float petot = 0., pemax=0., pemaxx=0., pemaxz=0.;
    int adsid_max = -1, nabove=0;
    TVector3 postrig;
    bool findx = false, findz = false;
    int maxx=0, maxz=0;
    double sum=0;
    for(int chan=0; chan<32; chan++) {
	sum=sum+data->fAdc[chan];
        float pe = (data->fAdc[chan]-ftopPed)/ftopGain;
//      if(pe<=fPEThresh) continue;
        nabove++;
        int adsid = fCrtutils->ChannelToAuxDetSensitiveID(mac,chan);
        petot += pe;
        pesmap[mac].push_back(std::make_pair(chan,pe));

        //TVector3 postmp = fCrtutils->ChanToLocalCoords(mac,chan);
        //strip along z-direction
        if(adsid >= 0 && adsid < 8){
            //hitpos.SetX(pe*postmp.X()+hitpos.X());
            //hitpos.SetX(postmp.X()+hitpos.X());
            if(pe>pemaxx){
                pemaxx = pe;
                maxx = adsid;
            }
            findx = true;   
        }
        //strip along x-direction
        else if(adsid >= 8 && adsid < 16 ){
            //hitpos.SetZ(pe*postmp.Z()+hitpos.Z());
            //hitpos.SetZ(postmp.Z()+hitpos.Z());
            if(pe > pemaxz) {
                pemaxz = pe;
                maxz = adsid;
            }
            findz = true;
        }
        else {
            mf::LogError("CRTHitRecoAlg::MakeTopHit")
                << "auxDetSensitive ID out of range!" << '\n';
        }
        //identify trigger channel
        if(pe>pemax) {
            TVector3 postmp = fCrtutils->ChanToLocalCoords(mac,chan);
            adsid_max = chan;
            pemax = pe;
            postrig = postmp;
        }
    }

    TVector3 postmp = fCrtutils->ChanToLocalCoords(mac,maxx*2);
    hitpos.SetX(postmp.X());
    postmp = fCrtutils->ChanToLocalCoords(mac,maxz*2); 
    hitpos.SetZ(postmp.Z());

    if(!findx)
        mf::LogWarning("CRTHitRecoAlg::MakeTopHit") << " no interlayer coincidence found! Missing X coord." << '\n';
    if(!findz)
        mf::LogWarning("CRTHitRecoAlg::MakeTopHit") << " no interlayer coincidence found! Missing Z coord." << '\n';

    //no channels above threshold? return empty hit
    if(nabove==0||!findx||!findz)
        return FillCRTHit({},{},0,0,0,0,0,0,0,0,0,0,"");

    //hitpos*=1.0/petot; //hit position weighted by deposited charge
    //hitpos*=1.0/nabove;
    hitlocal[0] = hitpos.X();
    hitlocal[1] = 0.;
    hitlocal[2] = hitpos.Z();
    
    auto const& adsGeo = adGeo.SensitiveVolume(adsid_max); //trigger strip
    uint64_t thit = data->fTs0;
    Long64_t thit1 = data->fTs1;
    thit -= fSiPMtoFEBdelay;
    thit1 -= fSiPMtoFEBdelay;

    //92.0 is the middle of one of the Top CRT modules (each of them is 184 cm)    
    //TO DO: Move hardcoded numbers to parameter fcl files.
    //Another possibility is using object values from GDML, but I (Francesco Poppi) found weird numbers some months ago and needed to double check.
    double const corrPos = std::max(-hitpos.X(), hitpos.Z());
    uint64_t const corr = (uint64_t)round(abs((92.0+corrPos)*fPropDelay));
    thit -= corr;
    thit1 -= corr;

    adGeo.LocalToWorld(hitlocal,hitpoint); //tranform from module to world coords

    hitpointerr[0] = adsGeo.HalfWidth1()*2/sqrt(12);
    hitpointerr[1] = adGeo.HalfHeight();
    hitpointerr[2] = adsGeo.HalfWidth1()*2/sqrt(12);
<<<<<<< HEAD
    thit1 = (Long64_t)(thit-GlobalTrigger[(int)mac]);
 
=======
    //thit1 = (Long64_t)(thit-GlobalTrigger[(int)mac+73]);
    thit1 = (Long64_t)(thit-GlobalTrigger[(int)mac]);
>>>>>>> 353e47d2
    //Remove T1 Reset event not correctly flagged, remove T1 reset events, remove T0 reset events
    if((sum<10000 && thit1<2'001'000 && thit1>2'000'000)||data->IsReference_TS1() || data->IsReference_TS0()) return FillCRTHit({},{},0,0,0,0,0,0,0,0,0,0,"");

    CRTHit hit = FillCRTHit({mac},pesmap,petot,thit,thit1,plane,hitpoint[0],hitpointerr[0],
                            hitpoint[1],hitpointerr[1],hitpoint[2],hitpointerr[2],region);

    return hit;

} // CRTHitRecoAlg::MakeTopHit

//------------------------------------------------------------------------------------------
sbn::crt::CRTHit CRTHitRecoAlg::MakeBottomHit(art::Ptr<CRTData> data){

    uint8_t mac = data->fMac5;
    map< uint8_t, vector< pair<int,float> > > pesmap;
    int adid  = fCrtutils->MacToAuxDetID(mac,0); //module ID
    auto const& adGeo = fGeometryService->AuxDet(adid); //module
    string region = fCrtutils->GetAuxDetRegion(adid);
    int plane =fCrtutils->AuxDetRegionNameToNum(region);
    double hitpoint[3], hitpointerr[3], hitlocal[3];
    TVector3 hitpos (0.,0.,0.);
    float petot = 0., pemax=0.;
    int adsid_max = -1, nabove=0;
    TVector3 postrig;
    double xmin=0.,xmax=0.;

    for(int chan=0; chan<64; chan++) {

        float pe = (data->fAdc[chan]-fQPed)/fQSlope;
        if(pe<=fPEThresh) continue;
        nabove++;
        int adsid = fCrtutils->ChannelToAuxDetSensitiveID(mac,chan);
        petot += pe;
        pesmap[mac].push_back(std::make_pair(chan,pe));

        TVector3 postmp = fCrtutils->ChanToLocalCoords(mac,chan);
        //all strips along z-direction
        hitpos.SetX(pe*postmp.X()+hitpos.X());
        if(postmp.X()<xmin)
            xmin = postmp.X();
        if(postmp.X()>xmax)
            xmax = postmp.X();

        //identify trigger channel
        if(pe>pemax) {
            adsid_max = adsid;
            pemax = pe;
            postrig = postmp;
        }
    }

    //no channels above threshold? return empty hit
    if(nabove==0)
        return FillCRTHit({},{},0,0,0,0,0,0,0,0,0,0,"");

    hitpos*=1.0/petot; //hit position weighted by deposited charge
    hitlocal[0] = hitpos.X();
    hitlocal[1] = 0.;
    hitlocal[2] = 0;

    auto const& adsGeo = adGeo.SensitiveVolume(adsid_max); //trigger strip
    uint64_t thit = data->fTs0 - adsGeo.HalfLength()*fPropDelay;
    
    adGeo.LocalToWorld(hitlocal,hitpoint); //tranform from module to world coords

    hitpointerr[0] = (xmax-xmin+2*adsGeo.HalfWidth1()*2)/sqrt(12);
    hitpointerr[1] = adGeo.HalfHeight();
    hitpointerr[2] = adsGeo.Length()/sqrt(12);

    CRTHit hit = FillCRTHit({mac},pesmap,petot,thit,thit,plane,hitpoint[0],hitpointerr[0],
                            hitpoint[1],hitpointerr[1],hitpoint[2],hitpointerr[2],region);

    return hit;

} // CRTHitRecoAlg::MakeBottomHit

//-----------------------------------------------------------------------------------
sbn::crt::CRTHit CRTHitRecoAlg::MakeSideHit(vector<art::Ptr<CRTData>> coinData, ULong64_t GlobalTrigger[305]) {

    vector<uint8_t> macs;
    map< uint8_t, vector< pair<int,float> > > pesmap;


    struct infoA {
      uint8_t mac5s;
      int channel;
      uint64_t t0;
      TVector3 pos;
      int strip;
    };

    struct infoB {
      uint8_t mac5s;
      int channel;
      uint64_t t0;
      TVector3 pos;
      int strip;
    };

    vector<infoA> informationA;
    vector<infoA> informationB;

    int adid  = fCrtutils->MacToAuxDetID(coinData[0]->fMac5,0); //module ID
    auto const& adGeo = fGeometryService->AuxDet(adid); //module
    string region = fCrtutils->GetAuxDetRegion(adid);
    int plane =fCrtutils->AuxDetRegionNameToNum(region);


    double hitpoint[3], hitpointerr[3];
    TVector3 hitpos (0.,0.,0.);


    float petot = 0., pemax = 0., pex=0., pey=0.;
    int adsid_max = -1, nabove=0, nx=0, ny=0, nz = 0, ntrig = 0;

    TVector3 postrig;

    vector<uint64_t> ttrigs;
    vector<uint64_t> t1trigs;
    vector<TVector3> tpos;
    double zmin=DBL_MAX, zmax = -DBL_MAX;
    double ymin=DBL_MAX, ymax = -DBL_MAX;
    double xmin=DBL_MAX, xmax = -DBL_MAX;
    std::vector<int> layID;
    std::vector<int> febA;
    std::vector<int> febB;


    uint64_t southt0_v = -999, southt0_h =-999;
    
    //loop over FEBs
    for(auto const& data : coinData) {

      if (adid == (int)fCrtutils->MacToAuxDetID((int)data->fMac5,0)){
	febA.push_back(data->fMac5);
      }else {
	febB.push_back(data->fMac5);
      }
    }

    if(fVerbose)
      std ::cout << "line 451: size of febA: \t" << (int)febA.size() 
		 << " size of febB: " << (int)febB.size() << '\n';
    
    
    //loop over FEBs
    for(auto const& data : coinData) {

      //if(!(region=="South")) continue;
        macs.push_back(data->fMac5);
        adid  = fCrtutils->MacToAuxDetID(macs.back(),0);


        int layer = fCrtutils->GetMINOSLayerID(adid);
        layID.push_back(layer);   

	auto idx = &data - coinData.data();
	if(fVerbose)    std :: cout << "index: " << idx <<" , mac5: " << (int)macs.back() << " ,adid: " << adid<< '\n';


	if ((int)febA.size() == 0 or (int)febB.size() == 0) continue;

	// deciding to use largest size of FEBs in the loop
	int size = 0;
	if (febA.size() < febB.size())  size = febB.size();
	else size = febA.size();


	for (int i = 0; i < size; i++){
	  if  (macs.back() == (int)febA[i]) {
	    //loop over channels

	    for(int chan=0; chan<32; chan++) {
	      std::pair<double,double> const chg_cal = fChannelMap->getSideCRTCalibrationMap((int)data->fMac5,chan);
	      float pe = (data->fAdc[chan]-chg_cal.second)/chg_cal.first;

	      //float pe = (data->fAdc[chan]-fQPed)/fQSlope;
	      if(pe<=fPEThresh) continue;
	      nabove++;
	      if(fVerbose)
		mf::LogInfo("CRTHitRecoAlg: ") << "\nfebA (mac5, channel, gain, pedestal, adc, pe) = (" << (int)data->fMac5 << ", " << chan << ", "
			  << chg_cal.first << ", " << chg_cal.second << "," << data->fAdc[chan] << "," << pe << ")\n";
	      int adsidA = fCrtutils->ChannelToAuxDetSensitiveID(macs.back(),chan);
	      TVector3 postmp = fCrtutils->ChanToWorldCoords(macs.back(),chan);

	      informationA.push_back ({macs.back(), chan, data->fTs0, postmp, adsidA});
	    }

	    if(fVerbose)
	      mf::LogInfo("CRTHitRecoAlg: ") << "looking for mac " << (int)macs.back()
			<< " and matching with febA : " << (int)febA[i]<<'\n'; 
	  }else if ( macs.back() == (int)febB[i]){

	    //loop over channels
            for(int chan=0; chan<32; chan++) {
	      std::pair<double,double> const chg_cal = fChannelMap->getSideCRTCalibrationMap((int)data->fMac5,chan);
              float pe = (data->fAdc[chan]-chg_cal.second)/chg_cal.first;
              //float pe = (data->fAdc[chan]-fQPed)/fQSlope;
              if(pe<=fPEThresh) continue;
              nabove++;
	      if(fVerbose)
		mf::LogInfo("CRTHitRecoAlg: ") << "\nfebB (mac5, channel, gain, pedestal, adc, pe) = (" << (int)data->fMac5 << ", " << chan << ", "
			  << chg_cal.first << ", " << chg_cal.second << "," << data->fAdc[chan] << "," << pe << ")\n";
	      int adsidB = fCrtutils->ChannelToAuxDetSensitiveID(macs.back(),chan);
              TVector3 postmp = fCrtutils->ChanToWorldCoords(macs.back(),chan);

              informationB.push_back ({macs.back(), chan, data->fTs0, postmp, adsidB});
            }
	    if(fVerbose)
	      mf::LogInfo("CRTHitRecoAlg: ") << "else if looking for mac "<< (int)macs.back()
			<< " and matching with febB : " << (int)febB[i]<<'\n';
	  }
	}

	if(fVerbose)
	  mf::LogInfo("CRTHitRecoAlg: ") << "In CRTHitRecoAlg::MakeSideHit 1st feb is " << (int)fCrtutils->ADToMac(adid).first 
		    << " ,2nd feb :"<< (int)fCrtutils->ADToMac(adid).second  
		    << ", time "<< data->fTs0 
                    << "  with module number " << adid << ", no. of FEB " <<'\n';

	if(fVerbose)
	  mf::LogInfo("CRTHitRecoAlg: ") << "In CRTHitRecoAlg::MakeSideHit functions mac is " << (int)macs.back()
		    << "  with module number " << adid << ", no. of FEB " <<'\n';

        //loop over channels
        for(int chan=0; chan<32; chan++) {
	  // std :: cout << "chan: ---------------- " << chan << " , "<< fCrtutils->ChannelToAuxDetSensitiveID(macs.back(),chan) << '\n';	  
	  std::pair<double,double> const chg_cal = fChannelMap->getSideCRTCalibrationMap((int)data->fMac5,chan);
	  float pe = (data->fAdc[chan]-chg_cal.second)/chg_cal.first;
	  //float pe = (data->fAdc[chan]-fQPed)/fQSlope;
	  if(pe<=fPEThresh) continue;
	  nabove++;
	  if(fVerbose)
	    mf::LogInfo("CRTHitRecoAlg: ") << "\nfebC (mac5, channel, gain, pedestal, adc, pe) = (" << (int)data->fMac5 << ", " << chan << ", "
		      << chg_cal.first << ", " << chg_cal.second << "," << data->fAdc[chan] << "," << pe << ")\n";
	  int adsid = fCrtutils->ChannelToAuxDetSensitiveID(macs.back(),chan);
	  petot += pe;
	  pesmap[macs.back()].push_back(std::make_pair(chan,pe));

	  TVector3 postmp = fCrtutils->ChanToWorldCoords(macs.back(),chan);
	    
	  if(fVerbose)
	    mf::LogInfo("CRTHitRecoAlg: ") <<  "feb: " << (int)macs.back() << " ,chan : \t" << chan
		      << " ,pe: \t"<< pe << ", adc:\t" << data->fAdc[chan] << ", time: \t"<< data->fTs0
                      << " ,x: \t"<< postmp.X() <<" ,y: \t" << postmp.Y()  <<" ,z: \t" << postmp.Z() << " petotal : "<< petot << '\n';

	  //East/West Walls (all strips along z-direction) or
	  // North/South inner walls (all strips along x-direction)
	  // All the horizontal layers measure Y first,
	  if(!(region=="South" && layer==1)) {
	    //hitpos.SetY(pe*postmp.Y()+hitpos.Y());
	    //southvertypos.SetX(pe*postmp.X()+southvertypos.X());
	    hitpos.SetY(1.0*postmp.Y()+hitpos.Y());
	    if (fVerbose){
	      mf::LogInfo("CRTHitRecoAlg: ") << "!(region==South && layer==1) : \t" << " feb: " << (int)macs.back() << " ,chan : \t" << chan
			<< " ,pe: \t"<< pe << ", adc:\t" << data->fAdc[chan] << ", time: \t"<< data->fTs0
			<< " ,x: \t"<< postmp.X() <<" ,y: \t" << postmp.Y()  <<" ,z: \t" << postmp.Z() << " petotal : "<< petot<< '\n';
	    }
	    ny++;
	    pey+=pe;
	    if(postmp.Y()<ymin)
	      ymin = postmp.Y();
	    if(postmp.Y()>ymax)
	      ymax = postmp.Y();
	    if(region!="South") { //region is E/W/N
	      //    hitpos.SetX(pe*postmp.X()+hitpos.X());
	      hitpos.SetX(1.0*postmp.X()+hitpos.X());
	      nx++;
	      pex+=pe;
	      if(postmp.X()<xmin)
		xmin = postmp.X();
	      if(postmp.X()>xmax)
		xmax = postmp.X();
	    }
	  } 
	  else { //else vertical strips in South wall
	    // hitpos.SetX(pe*postmp.X()+hitpos.X());
	    // hitpos.SetY(pe*postmp.Y()+hitpos.Y());
	    // southvertypos.SetY(pe*postmp.Y()+southvertypos.Y());
	    hitpos.SetX(1.0*postmp.X()+hitpos.X());
	    if (fVerbose){
	    mf::LogInfo("CRTHitRecoAlg: ") << "vertical strips in South wall : \t" << " feb: " << (int)macs.back() << " ,chan : \t" << chan
                      << " ,pe: \t"<< pe << ", adc:\t" << data->fAdc[chan] << ", time: \t"<< data->fTs0
                      << " ,x: \t"<< postmp.X() <<" ,y: \t" << postmp.Y()  <<" ,z: \t" << postmp.Z() << " petotal : "<< petot<< '\n';
	    }
	    nx++;
	    pex+=pe;
	    if(postmp.X()<xmin)
	      xmin = postmp.X();
	    if(postmp.X()>xmax)
	      xmax = postmp.X();
	  }
	  
	  //nz = ny
	  //hitpos.SetZ(pe*postmp.Z()+hitpos.Z());
	  hitpos.SetZ(1.0*postmp.Z()+hitpos.Z());
	  nz++;
	  if (fVerbose){
	    if(region =="South")
	      mf::LogInfo("CRTHitRecoAlg: ") << " South wall z: \t" << " feb: " << (int)macs.back() << " ,chan : \t" << chan
			<< " ,pe: \t"<< pe << ", adc:\t" << data->fAdc[chan] << ", time: \t"<< data->fTs0
			<< " ,x: \t"<< postmp.X() <<" ,y: \t" << postmp.Y()  <<" ,z: \t" << postmp.Z()<< " petotal : "<< petot<< '\n';
	  }
	  if(postmp.Z()<zmin)
	    zmin = postmp.Z();
	  if(postmp.Z()>zmax)
	    zmax = postmp.Z();
	  
	  //identify trigger channel
	  if(pe>pemax) {
	    adsid_max = adsid;
	    pemax = pe;
	    postrig = postmp;
	  }

        }//loop over channels
	


        //correct trigger time for propegation delay
	auto const& adsGeo = adGeo.SensitiveVolume(adsid_max); //trigger stripi
	//auto const& adsGeo = adGeo.SensitiveVolume(last_chan); //trigger strip

	// Timing determination
	// ttrigs[layer].push_back(data->fTs0);// - adsGeo.HalfLength()*fPropDelay);


	//ttrigs.push_back(data->fTs0 - uint64_t(adsGeo.HalfLength()*fPropDelay));
        //t1trigs.push_back(data->fTs1 - uint64_t(adsGeo.HalfLength()*fPropDelay));
	ttrigs.push_back(data->fTs0);
	t1trigs.push_back(data->fTs1); 
	tpos.push_back(postrig);
	ntrig++;
	    
	if(fVerbose)
	  mf::LogInfo("CRTHitRecoAlg: ") <<  "raw T0: " << data->fTs0 << " ,half lenth : \t" << adsGeo.HalfLength() << " ,delay: \t" <<fPropDelay 
		    << " ,corrected time: " << data->fTs0 - uint64_t(adsGeo.HalfLength()*fPropDelay) << '\n';


	if(region=="South" && layer==1) {
	  southt0_h = data->fTs0;
	  if(fVerbose)
	    mf::LogInfo("CRTHitRecoAlg: ") << "southt0_h : " << layer << "\t" << southt0_h << '\n';
	}else if (region=="South" && layer!=1){
	  southt0_v = data->fTs0;
	  if(fVerbose)
	    mf::LogInfo("CRTHitRecoAlg: ") << "southt0_v : " << layer << "\t"<< southt0_v << '\n';
	}else {
	  southt0_h = -999;
	  southt0_v = -999;
	}
	

    }//loop over FEBs
    


    std::sort(layID.begin(), layID.end());
    layID.resize(std::distance(layID.begin(), std::unique(layID.begin(), layID.end())));

    if(fVerbose)
      mf::LogInfo("CRTHitRecoAlg: ") <<  "size of layer ID : \t"  <<layID.size() << '\n';


    
    //no channels above threshold or no intermodule coincidences? return empty hit
    //    if(nabove==0 || layID.size()!=2) {
    if(nabove==0 || layID.size() < 2) {
      if(nabove==0 && fVerbose) mf::LogInfo("CRTHitRecoAlg: ") << "no channels above threshold!" << '\n';
      if(layID.size()<2 && fVerbose) mf::LogInfo("CRTHitRecoAlg: ") << "no coincidence found" << '\n';
      return FillCRTHit({},{},0,0,0,0,0,0,0,0,0,0,"");
    }
    

    //-----------------------------------------------------------
    // Matching between both end readouts for full length module
    //-----------------------------------------------------------
    //1. The axis you are measuring on, with the correct sign (d)
    //2. The centre of the detector (c)
    //3. The absolute position is c + d · (x - L/2), 
    //   that is a displacement from the centre c by a distance x - L/2 (relative to the centre position L/2).
    //   we are determining along the z which is here d = z (aligned with the long axis of the ICARUS detector).
    //   The centre of the module you are reading is adsGeo.GetCenter()
    //   so adsGeo.GetCenter() + geo::Zaxis() * (x - adsGeo.HalfLength()) may work.
    //   We can define a different x, from the middle of the detector:
    
    // T1 = t_hit + (L/2 + x)/v_propagation;
    // T2 = t_hit + (L/2 - x)/v_propagation;
    // double deltat(T1-T2) = 2*x/v_propagation;
    //---------------------------------------------------------------------
    //std::ofstream o(filename.c_str());
    
    geo::Point_t posA; geo::Point_t posB;
    bool layer1 = false; 
    bool layer2 = false;

    geo::Point_t crossfebpos;

    uint64_t t0_1=-5; uint64_t t0_2=-5;
    uint64_t t1_1=-5; uint64_t t1_2=-5;
    uint64_t t2_1=-5; uint64_t t2_2=-5;
    int mac5_1=-5; int mac5_2 = -5;
    geo::Point_t center;

    for(auto const&  infn: informationA) {    
      auto i = &infn - informationA.data();
      auto const& adsGeo = adGeo.SensitiveVolume(infn.strip); //trigger stripi
      center = adsGeo.GetCenter();

      if(fVerbose)
	mf::LogInfo("CRTHitRecoAlg: ")<< "A type ----------> time: " << (long long int)infn.t0 << " ,macs "<< (int)infn.mac5s  //<< '\n';
                 << " ,chal "<< infn.channel
                 << " ,  position "<<infn.pos[2] << '\n';
    
      if ((int)infn.mac5s != (int)informationA[i+1].mac5s and i < (int)informationA.size()-1){
	layer1 = true;

	if ((int)infn.mac5s % 2 == 0) t1_1 = infn.t0;
	else t1_1 = informationA[i+1].t0;
	if ((int)informationA[i+1].mac5s % 2 != 0) t1_2 = informationA[i+1].t0;
	else t1_2 = infn.t0;
	if(fVerbose)
	  mf::LogInfo("CRTHitRecoAlg: ")<< "t1: " << t1_1 << ", t2:"<< t1_2 << ", deltat : "<< int64_t(t1_1 - t1_2) << '\n';

 	float zaxixpos = 0.5*(int64_t(t1_1 - t1_2)/fPropDelay);

	posA = adsGeo.GetCenter() + geo::Zaxis() * zaxixpos;
	if (fVerbose) mf::LogInfo("CRTHitRecoAlg: ")<< "posA (==0): "<< posA<< '\n';


	if(fVerbose)
	  mf::LogInfo("CRTHitRecoAlg: ")<< i << " ,1st mac5: "<< (int)infn.mac5s << " 1st time: " << (long long int)infn.t0 
		   << " ,2nd mac5: "<<(int)informationA[i+1].mac5s << ", 2nd time " << (long long int)informationA[i+1].t0 << " , deltaT: "
		   << int64_t(t1_1 - t1_2) << " , length: " << adsGeo.Length()
		   << " ,propagation delay: "<< fPropDelay << " , pos z: " << zaxixpos
		   << " , center: " << adsGeo.GetCenter() << " , zaxis: "<< geo::Zaxis() <<  " , half length:  " << adsGeo.HalfLength()
		   << " , actual pos w.rt. z: " << posA << '\n';
      }
    }

    for(auto const&  infn: informationB) {

     
      if(fVerbose)
	mf::LogInfo("CRTHitRecoAlg: ")<< " B type ----------> time: " << infn.t0 << " ,macs "<< (int)infn.mac5s  //<< '\n';
                 << " ,chal "<< infn.channel
                 << " ,  position "<<infn.pos[2] << '\n';

      auto i = &infn - informationB.data();
      auto const& adsGeo = adGeo.SensitiveVolume(infn.strip); //trigger stripi


      if ((int)infn.mac5s != (int)informationB[i+1].mac5s and i < (int)informationB.size()-1){

      layer2 = true;
      mac5_2 = (int)infn.mac5s;
      t0_2 = (uint64_t)infn.t0;

      if ((int)infn.mac5s % 2 == 0) t2_1 = infn.t0;
      else t2_1 = informationB[i+1].t0;
      if ((int)informationB[i+1].mac5s % 2 != 0) t2_2 = informationB[i+1].t0;
      else t2_2 = infn.t0;

      if(fVerbose)
	mf::LogInfo("CRTHitRecoAlg: ")<< "t1: " << t2_1 <<", t2:"<< t2_2 << ", deltat : "<< int64_t(t2_1 - t2_2) << '\n';
      //if (foutCSVFile) filecsv << plane << "\t"<<  int64_t(t2_1 - t2_2) << "\n";
      float zaxixpos = 0.5*(int64_t(t2_1 - t2_2)/fPropDelay);

      posB = adsGeo.GetCenter() + geo::Zaxis() * zaxixpos;
      if (fVerbose) mf::LogInfo("CRTHitRecoAlg: ")<< "posB (== 0): "<< posB<< '\n';


      if(fVerbose)
	mf::LogInfo("CRTHitRecoAlg: ")<< i << " ,1st mac5: "<< (int)infn.mac5s << " 1st time: " << (long long int)infn.t0
		 << " ,2nd mac5: "<<(int)informationB[i+1].mac5s << ", 2nd time " << (long long int)informationB[i+1].t0 << " , deltaT: "
		 << int64_t(t2_1 - t2_2) << " , length: " << adsGeo.Length()
		 << " ,propagation delay: "<< fPropDelay << " , pos z: " << zaxixpos
		 << " , center: " << adsGeo.GetCenter() << " , zaxis: "<< geo::Zaxis() <<  " , half length:  " << adsGeo.HalfLength()
		 << " , actual pos w.rt. z: " << posB << '\n';

      }
      
    }

    int crossfeb = std::abs(mac5_1 - mac5_2);


    // side crt and match the both layers
    if (layer1 && layer2 && region!="South" && region!="North" ){//&& nx==4){
      float avg = 0.5*(posA.Z() + posB.Z());
      hitpos.SetZ(avg);
      hitpos.SetX(hitpos.X()*1.0/nx);
      hitpos.SetY(hitpos.Y()*1.0/nx);
      //hitpos.SetX(hitpos.X()*1.0/petot);
      //hitpos.SetY(hitpos.Y()*1.0/petot);
      if(fVerbose)
	mf::LogInfo("CRTHitRecoAlg: ") << "z position in layer 1: "<< posA.Z() << " and in layer 2 "<< posB.Z() 
		  << " average is "<< (posA.Z()+ posB.Z())/2. << " ,hitpos z " << hitpos[2] << '\n';

      
    }else if ((int)informationA.size()==1 and (int)informationB.size()==1
	      and (crossfeb == 7 or crossfeb == 5) and 
	      region!="South" && region!="North"){

      int z_pos =  int64_t(t0_1 - t0_2)/(uint64_t(2*fPropDelay));
      crossfebpos =  center + geo::Zaxis()*z_pos;

      hitpos.SetZ(crossfebpos.Z());
      hitpos.SetX(hitpos.X()*1.0/nx);
      hitpos.SetY(hitpos.Y()*1.0/nx);
      //hitpos.SetX(hitpos.X()*1.0/petot);
      //hitpos.SetY(hitpos.Y()*1.0/petot);
      if(fVerbose)
	mf::LogInfo("CRTHitRecoAlg: ") << "hello hi namaskar,  hitpos z " << hitpos[2] << '\n';
      // side crt and only single layer match
    }else if (layer1 && region!="South" && region!="North"){// && nx==1){
      hitpos.SetZ(posA.Z());
      hitpos.SetX(hitpos.X()*1.0/nx);
      hitpos.SetY(hitpos.Y()*1.0/nx);
      //hitpos.SetX(hitpos.X()*1.0/petot);
      //hitpos.SetY(hitpos.Y()*1.0/petot);
      if(fVerbose)
	mf::LogInfo("CRTHitRecoAlg: ") << " same layer coincidence:  z position in layer 1: "<< posA.Z() << " ,hitpos z " << hitpos[2] << '\n';
      
      // side crt and only single layer match
    }else if (layer2 && region!="South" && region!="North" ){//&& nx==1){
      hitpos.SetZ(posB.Z());
      hitpos.SetX(hitpos.X()*1.0/nx);
      hitpos.SetY(hitpos.Y()*1.0/nx);
      //hitpos.SetX(hitpos.X()*1.0/petot);
      //hitpos.SetY(hitpos.Y()*1.0/petot);
      if(fVerbose)
	mf::LogInfo("CRTHitRecoAlg: ") << " same layer coincidence: z position in layer 2 "<< posB.Z() << " ,hitpos z " << hitpos[2] << '\n';
      
    }else if (region!="South" && region!="North" ){//&& nx==2){
      hitpos*=1.0/nx;
      //hitpos.SetX(hitpos.X()*1.0/petot);
      //hitpos.SetY(hitpos.Y()*1.0/petot);
      //hitpos.SetZ(hitpos.Z()*1.0/petot);
      if (fVerbose) mf::LogInfo("CRTHitRecoAlg: ") << " In side CRTs [E/W] x: \t"<< hitpos[0] <<" ,y: \t" << hitpos[1]  <<" ,z: \t" << hitpos[2]<< '\n';
    }/*else {
      hitpos.SetX(-99999);
      hitpos.SetY(-99999);
      hitpos.SetZ(-99999);
    }*/
    

    //finish averaging and fill hit point array
    if(region=="South") {
      /*     
      hitpos.SetX(hitpos.X()*1.0/pex);
      hitpos.SetZ(hitpos.Z()*1.0/petot);
      */
      ///*
	hitpos.SetX(hitpos.X()/nx);
	hitpos.SetY(hitpos.Y()/ny);
	hitpos.SetZ(hitpos.Z()/nz);
	//  */
	// }else
      //hitpos*=1.0/petot; //hit position weighted by deposited charge
   
    }else if (region=="North"){
      //hitpos*=1.0/petot;
      hitpos*=1.0/nz;

      //}else if (region!="South" && region!="North"){
      // hitpos.SetX(hitpos.X()*1.0/petot);
      //hitpos.SetY(hitpos.Y()*1.0/petot);
    }
   
    //else
    //hitpos*=1.0/petot; //hit position weighted by deposited charge
    //hitpos*=1.0; //hit position weighted by deposited charge

    hitpoint[0] = hitpos.X();
    hitpoint[1] = hitpos.Y();
    hitpoint[2] = hitpos.Z();
    
    if (region=="South" && hitpoint[0] >= 366. && hitpoint[1] > 200. && fVerbose)
      mf::LogInfo("CRTHitRecoAlg: ") << "I am looking for south wall :   macs " << (int)macs.back() << " x: \t"<< hitpoint[0] 
		<<" ,y: \t" << hitpoint[1]  <<" ,z: \t" << hitpoint[2] << '\n';
    
    if (fVerbose){
      if (region=="North") mf::LogInfo("CRTHitRecoAlg: ") << "north wall x: \t"<< hitpoint[0] <<" ,y: \t" << hitpoint[1]  <<" ,z: \t" << hitpoint[2]<< '\n';
    } 
    if (fVerbose) mf::LogInfo("CRTHitRecoAlg: ") << " nx: \t"<< nx <<" ,ny: \t" << ny  <<" ,nz: \t" << nz<< '\n';
    if (fVerbose) mf::LogInfo("CRTHitRecoAlg: ") << " x: \t"<< hitpoint[0] <<" ,y: \t" << hitpoint[1]  <<" ,z: \t" << hitpoint[2]<< '\n';
    
    //time stamp averaged over all FEBs
    uint64_t thit = 0., t1hit = 0.;// thit_1 = 0.;

    ttrigs.resize(std::distance(ttrigs.begin(), std::unique(ttrigs.begin(), ttrigs.end())));
    //thit = std::reduce(ttrigs.begin(), ttrigs.end()) / (uint64_t)ttrigs.size();
    //thit = std::accumulate(ttrigs.begin(), ttrigs.end()) / (uint64_t)ttrigs.size();
   
    t1trigs.resize(std::distance(t1trigs.begin(), std::unique(t1trigs.begin(), t1trigs.end())));
    //    t1hit = std::reduce(t1trigs.begin(), t1trigs.end()) / (uint64_t)t1trigs.size();
    //    t1hit = std::accumulate(t1trigs.begin(), t1trigs.end()) / (uint64_t)t1trigs.size();

    for(uint64_t const t : ttrigs){
      if (region=="North" || region=="South") /*thit += t;*/ thit += t-uint64_t(200.*fPropDelay)-fSiPMtoFEBdelay;
      else /*thit += t;*/thit += t-uint64_t(400.*fPropDelay)-fSiPMtoFEBdelay;
      //thit += t;
      //thit += t-uint64_t(400.*fPropDelay);
      if (fVerbose) 
	mf::LogInfo("CRTHitRecoAlg: ") << " Inside the loop: t: \t"<< t << "\t" << uint64_t(200.*fPropDelay) 
				       << " t0hit : "<< thit <<" size ttrig: \t" <<   ttrigs.size()<< '\n';
    }

    thit=thit/uint64_t(ttrigs.size());

    for(double const t1 : t1trigs)
      t1hit +=   t1-uint64_t(400.*fPropDelay)-fSiPMtoFEBdelay;
         

    t1hit=t1hit/uint64_t(t1trigs.size());

    if (region=="South" && fVerbose) mf::LogInfo("CRTHitRecoAlg: ") << "..................... Hello ....Welcome to Beam............"<< '\n';
    if (fVerbose) mf::LogInfo("CRTHitRecoAlg: ") << " <time>: T0: \t"<< thit << " T1 : "<< t1hit <<" size ttrig: \t" <<   ttrigs.size()<< '\n';

    if(region=="South" && fVerbose)
      mf::LogInfo("CRTHitRecoAlg: ") <<  "southt0_h: " << southt0_h << " ,southt0_v : " << southt0_v 
		<< " ,deltaT: \t" << int64_t(southt0_h - southt0_v) << '\n';
    if (foutCSVFile) filecsv << southt0_h << "\t" << southt0_v << "\t"<<  int64_t(southt0_h - southt0_v) << "\n";

    //error estimates (likely need to be revisted)
    auto const& adsGeo = adGeo.SensitiveVolume(adsid_max);
    if(region!="North" && region!="South"){
      hitpointerr[0] = (xmax-xmin)/sqrt(12);
      hitpointerr[1] = (ymax-ymin)/sqrt(12);
      hitpointerr[2] = (zmax-zmin)/sqrt(12);
      //      hitpointerr[2] = adsGeo.Length()/sqrt(12);
    }
    
    if(region=="North"){
      hitpointerr[0] = (xmax-xmin)/sqrt(12);
      hitpointerr[1] = (ymax-ymin)/sqrt(12);
      hitpointerr[2] = (zmax-zmin)/sqrt(12);
    }
    
    if(region=="South"){
      hitpointerr[0] = adsGeo.HalfWidth1()*2/sqrt(12);
      hitpointerr[1] = adsGeo.HalfWidth1()*2/sqrt(12);
      hitpointerr[2] = (zmax-zmin)/sqrt(12);
    }
   
    Long64_t thit1=(Long64_t)(thit-GlobalTrigger[(int)macs.at(0)]);
    
    //generate hit
    CRTHit hit = FillCRTHit(macs,pesmap,petot,thit,thit1,plane,hitpoint[0],hitpointerr[0],
                            hitpoint[1],hitpointerr[1],hitpoint[2],hitpointerr[2],region);
    
    return hit;
}

//-----------------------------------------------------------------------------
bool CRTHitRecoAlg::IsEmptyHit(CRTHit hit) {

    if ( hit.feb_id.empty() && hit.pesmap.empty() && hit.peshit == 0
      && hit.ts0_ns == 0 && hit.ts1_ns == 0 && hit.plane == 0
      && hit.x_pos == 0 && hit.x_err == 0 && hit.y_pos == 0
      && hit.y_err == 0 && hit.z_pos == 0 && hit.z_err == 0 && hit.tagger == "") 
        return true;

    return false;
}

//-----------------------------------------------------------------------------
ULong64_t icarus::crt::GetMode(std::vector<std::pair<int, ULong64_t>> vector) {

        sort(vector.begin(), vector.end(), icarus::crt::sortbytime);

        int modecounter = 0;
        int isnewmodecounter = 0;
        ULong64_t Mode = 0;
        ULong64_t isnewMode = 0;
        bool isFirst = true;
        for (auto i : vector) {
                if (!isFirst) {
                        if (i.second == Mode) modecounter++;
                        else if (i.second !=isnewMode) {
                                isnewMode = i.second;
                                isnewmodecounter = 1;
                        }
                        else if (i.second == isnewMode) {
                                isnewmodecounter++;
                                if (isnewmodecounter > modecounter) {
                                        Mode = isnewMode;
                                        modecounter = isnewmodecounter;
                                }
                        }
                }
                else {
                        isFirst = false;
                        Mode = i.second;
                        modecounter++;
                }
        }
        return Mode;
}<|MERGE_RESOLUTION|>--- conflicted
+++ resolved
@@ -170,7 +170,6 @@
 	    TriggerArray_top[(int) mac]=Ts0T1ResetEvent;
 	    CRTReset_top.emplace_back((int) mac,Ts0T1ResetEvent);
 	}
-<<<<<<< HEAD
 	if (type == 'm' && crtList[crtdat_i]->IsReference_TS1()) {
 	  try
 	    {
@@ -191,7 +190,7 @@
 	}
 	
    }
-   std::cout << "------\nCreateCRTHits::Trigger timestamp = "<<trigger_timestamp<<"\n------\n";
+   //std::cout << "------\nCreateCRTHits::Trigger timestamp = "<<trigger_timestamp<<"\n------\n";
    //Global Trigger Calculation for Top CRT
    const int trigger_offset= 60; //Average distance between Global Trigger and Trigger_timestamp (ns)
    ULong64_t GlobalTrigger_top= trigger_timestamp;
@@ -201,7 +200,7 @@
    for (int i=0; i<305; i++){
      if (TriggerArray_top[i]==0) TriggerArray_top[i]=GlobalTrigger_top;
    }
-   std::cout<<"------\nCreateCRTHits::Mode Top CRT Global Trigger ="<<GlobalTrigger_top<<"\n------\n";
+   //std::cout<<"------\nCreateCRTHits::Mode Top CRT Global Trigger ="<<GlobalTrigger_top<<"\n------\n";
 
    //Global Trigger Calculation for West/North Side CRTs
    ULong64_t GlobalTrigger_side_west= trigger_timestamp;
@@ -211,7 +210,7 @@
    for (int i=0; i<305; i++){
      if (TriggerArray_side_west[i]==0) TriggerArray_side_west[i]=GlobalTrigger_side_west;
    }
-   std::cout<<"------\nCreateCRTHits::Mode Side West CRT Global Trigger ="<<GlobalTrigger_side_west<<"\n------\n";
+   //std::cout<<"------\nCreateCRTHits::Mode Side West CRT Global Trigger ="<<GlobalTrigger_side_west<<"\n------\n";
 
    //Global Trigger Calculation for East/South Side CRTs
    ULong64_t GlobalTrigger_side_east= trigger_timestamp;
@@ -221,24 +220,11 @@
    for (int i=0; i<305; i++){
      if (TriggerArray_side_east[i]==0) TriggerArray_side_east[i]=GlobalTrigger_side_east;
    }
-   std::cout<<"------\nCreateCRTHits::Mode Side East CRT Global Trigger ="<<GlobalTrigger_side_east<<"\n------\n";
+   //std::cout<<"------\nCreateCRTHits::Mode Side East CRT Global Trigger ="<<GlobalTrigger_side_east<<"\n------\n";
 
 
    //loop over time-ordered CRTData
    for (size_t febdat_i=0; febdat_i<crtList.size(); febdat_i++) {
-=======
-    }
-    const int trigger_offset= 60; //Average distance between Global Trigger and Trigger_timestamp (ns)
-    ULong64_t GlobalTrigger= trigger_timestamp;
-    if (!CRTReset.empty()) GlobalTrigger = GetMode(CRTReset);
-    //Add average difference between trigger_timestamp and Global trigger
-    else GlobalTrigger=GlobalTrigger-trigger_offset;// In this event, the T1 Reset was probably "vetoed" by the T0 Reset
-    for (int i=0; i<305; i++){
-	if (TriggerArray[i]==0) TriggerArray[i]=GlobalTrigger;
-    }
-    //loop over time-ordered CRTData
-    for (size_t febdat_i=0; febdat_i<crtList.size(); febdat_i++) {
->>>>>>> 353e47d2
 
         uint8_t mac = crtList[febdat_i]->fMac5;
         int adid  = fCrtutils->MacToAuxDetID(mac,0); //module ID
@@ -527,13 +513,9 @@
     hitpointerr[0] = adsGeo.HalfWidth1()*2/sqrt(12);
     hitpointerr[1] = adGeo.HalfHeight();
     hitpointerr[2] = adsGeo.HalfWidth1()*2/sqrt(12);
-<<<<<<< HEAD
-    thit1 = (Long64_t)(thit-GlobalTrigger[(int)mac]);
- 
-=======
     //thit1 = (Long64_t)(thit-GlobalTrigger[(int)mac+73]);
     thit1 = (Long64_t)(thit-GlobalTrigger[(int)mac]);
->>>>>>> 353e47d2
+
     //Remove T1 Reset event not correctly flagged, remove T1 reset events, remove T0 reset events
     if((sum<10000 && thit1<2'001'000 && thit1>2'000'000)||data->IsReference_TS1() || data->IsReference_TS0()) return FillCRTHit({},{},0,0,0,0,0,0,0,0,0,0,"");
 
