#include "CRTHitRecoAlg.h"

using namespace icarus::crt;

//----------------------------------------------------------------------
CRTHitRecoAlg::CRTHitRecoAlg(const Config& config){
    this->reconfigure(config);
<<<<<<< HEAD

    fGeometryService = lar::providerFrom<geo::Geometry>();
=======
  
    fGeometryService  = lar::providerFrom<geo::Geometry>();
    fDetectorClocks   = lar::providerFrom<detinfo::DetectorClocksService>();
    fDetectorProperties = lar::providerFrom<detinfo::DetectorPropertiesService>();
    fTrigClock = fDetectorClocks->TriggerClock();
    fCrtutils = new CRTCommonUtils();
>>>>>>> f6137648
}

//---------------------------------------------------------------------
CRTHitRecoAlg::CRTHitRecoAlg(){
    fGeometryService = lar::providerFrom<geo::Geometry>();
<<<<<<< HEAD
=======
    fDetectorClocks = lar::providerFrom<detinfo::DetectorClocksService>();
    fDetectorProperties = lar::providerFrom<detinfo::DetectorPropertiesService>();
    fTrigClock = fDetectorClocks->TriggerClock();
    fCrtutils = new CRTCommonUtils();
>>>>>>> f6137648
}


//---------------------------------------------------------------------
void CRTHitRecoAlg::reconfigure(const Config& config){
    fVerbose = config.Verbose();
    fUseReadoutWindow = config.UseReadoutWindow();
    fQPed = config.QPed();
    fQSlope = config.QSlope();
    fPropDelay = config.PropDelay(); 
    fPEThresh = config.PEThresh();
    fCoinWindow = config.CoinWindow();
    return;
}
//---------------------------------------------------------------------------------------
vector<pair<CRTHit, vector<int>>> CRTHitRecoAlg::CreateCRTHits(vector<art::Ptr<CRTData>> crtList) {

    vector<pair<CRTHit, vector<int>>> returnHits;
    vector<int> dataIds;

    uint16_t nMissC = 0, nMissD = 0, nMissM = 0, nHitC = 0, nHitD = 0, nHitM = 0;
    if (fVerbose) mf::LogInfo("CRT") << "Found " << crtList.size() << " FEB events" << '\n';
<<<<<<< HEAD

    map<int,int> regCounts;
    std::set<int> regs;
    int febdat_last = -1;
=======
  
    map<string,int> regCounts;
    std::set<string> regs;
    map<string,vector<size_t>> sideRegionToIndices;
>>>>>>> f6137648

    //loop over time-ordered CRTData
    for (size_t febdat_i=0; febdat_i<crtList.size(); febdat_i++) {

        uint8_t mac = crtList[febdat_i]->fMac5;
        int adid  = fCrtutils->MacToAuxDetID(mac,0); //module ID
        string region = fCrtutils->GetAuxDetRegion(adid);
        char type = fCrtutils->GetAuxDetType(adid);
        CRTHit hit;

<<<<<<< HEAD
        if(fVerbose)
            std::cout << "found data with mac5 = " << (int)mac << ", " << string(1,type)
                  << " type, region " << region << std::endl;

        dataIds.clear();

        if ((regs.insert(region)).second) regCounts[region] = 1;
        else regCounts[region]++;

=======
        //if(fVerbose) 
        //    std::cout << "found data with mac5 = " << (int)mac << ", " << string(1,type) 
        //          << " type, region " << region << std::endl;
 
        dataIds.clear();
  
>>>>>>> f6137648
        //CERN modules (intramodule coincidence)
        if ( type == 'c' ) {
            hit = MakeTopHit(crtList[febdat_i]);
            if(IsEmptyHit(hit))
                nMissC++;
            else {
                //if(fVerbose)
                //    std::cout << "CERN hit produced" << std::endl;
                dataIds.push_back(febdat_i);
                returnHits.push_back(std::make_pair(hit,dataIds));
                if ((regs.insert(region)).second) regCounts[region] = 1;
                else regCounts[region]++;

                nHitC++;
            }
        }

        //DC modules (intramodule coincidence)
        if ( type == 'd' ) {
            hit = MakeBottomHit(crtList[febdat_i]);
            if(IsEmptyHit(hit))
                nMissD++;
            else {
                //if(fVerbose)
                //    std::cout << "DC hit produced" << std::endl;
                dataIds.push_back(febdat_i);
                returnHits.push_back(std::make_pair(hit,dataIds));
                if ((regs.insert(region)).second) regCounts[region] = 1;
                else regCounts[region]++;

                nHitD++;
            }
        }
<<<<<<< HEAD

        //MINOS modules (intermodule coincidence)
        if ( type == 'm' && (int)febdat_i>febdat_last) {

            vector<art::Ptr<CRTData>> coinData;

            for (size_t febdat_j=febdat_i; febdat_j<crtList.size(); febdat_j++) {
                std::cout << "i: " << febdat_j << ", region: " <<
                          CRTCommonUtils::MacToRegion(crtList[febdat_j]->fMac5)
                          << ", ts0: " << crtList[febdat_j]->fTs0 << std::endl;
                if(CRTCommonUtils::MacToRegion(crtList[febdat_j]->fMac5)!=region) //not same region
                    continue;
                if(crtList[febdat_j]->fTs0 > crtList[febdat_i]->fTs0 + fCoinWindow) { //out of coinWindow
=======
 
        if ( type == 'm' )
            sideRegionToIndices[region].push_back(febdat_i);

    }//loop over CRTData products

    vector<size_t> unusedDataIndex;
    for(auto const& regIndices : sideRegionToIndices) {

        if(fVerbose) 
            std::cout << "searching for side CRT hits in region, " << regIndices.first << std::endl;
        vector<size_t> indices = regIndices.second;

        for(size_t index_i=0; index_i < indices.size(); index_i++) {

            dataIds.clear();
            dataIds.push_back(indices[index_i]);
            vector<art::Ptr<CRTData>> coinData = {crtList[indices[index_i]]};

 
            //inner loop over data after data_i in time
            for (size_t index_j=index_i+1; index_j<indices.size(); index_j++) {

                if(crtList[indices[index_j]]->fTs0 < crtList[indices[index_i]]->fTs0)
                    mf::LogError("CRTHitRecoAlg::CreateCRTHits") <<
                        "bad time ordering!" << '\n';

                if(crtList[indices[index_j]]->fTs0 <= crtList[indices[index_i]]->fTs0 + fCoinWindow) {
                    coinData.push_back(crtList[indices[index_j]]);
                    dataIds.push_back(indices[index_j]);
                }

                //out of coinWindow
                if(crtList[indices[index_j]]->fTs0 > crtList[indices[index_i]]->fTs0 + fCoinWindow
                   || index_j==indices.size()-1) 
                { 
>>>>>>> f6137648

                    if(fVerbose)
                        std::cout << "attempting to produce MINOS hit from " << coinData.size()
                              << " data products..." << std::endl;

                    CRTHit hit = MakeSideHit(coinData);

                    if(IsEmptyHit(hit)){
                        unusedDataIndex.push_back(indices[index_i]);
                        nMissM++;
                    }
                    else {
                        if(fVerbose)
                            std::cout << "MINOS hit produced" << std::endl;

                        returnHits.push_back(std::make_pair(hit,dataIds));

                        if ((regs.insert(regIndices.first)).second) 
                            regCounts[regIndices.first] = 1;
                        else 
                            regCounts[regIndices.first]++;

                        nHitM++;
                    }
<<<<<<< HEAD

                    break;
                }

                febdat_last = (int)febdat_j;
                coinData.push_back(crtList[febdat_j]);
                dataIds.push_back(febdat_j);

            }// for febdat
        } //if m type

    }//loop over CRTData products

=======
                    index_i = index_j-1;
                    if(index_j==indices.size()-1)
                        index_i++;
                    
                    break;
                }//if jth data out of coinc window

            }//inner loop over data
        }// outer loop over data
    }//loop over side CRTData products
  
>>>>>>> f6137648
    if(fVerbose) {
          mf::LogInfo("CRT") << returnHits.size() << " CRT hits produced!" << '\n'
              << "  nHitC: " << nHitC  << " , nHitD: " << nHitD  << " , nHitM: " << nHitM  << '\n'
              << "  nMisC: " << nMissC << " , nMisD: " << nMissD << " , nMisM: " << nMissM << '\n';
          auto cts = regCounts.begin();
          mf::LogInfo("CRT") << " CRT Hits by region" << '\n';
          while (cts != regCounts.end()) {
              mf::LogInfo("CRT") << "reg: " << (*cts).first << " , hits: " << (*cts).second << '\n';
              cts++;
          }
    }//if Verbose

    return returnHits;

}
//--------------------------------------------------------------------------------------------
// Function to make filling a CRTHit a bit faster
CRTHit CRTHitRecoAlg::FillCRTHit(vector<uint8_t> tfeb_id, map<uint8_t,vector<pair<int,float>>> tpesmap,
                            float peshit, double time0, double time1, int plane,
                            double x, double ex, double y, double ey, double z, double ez, string tagger){
    CRTHit crtHit;
    crtHit.feb_id      = tfeb_id;
    crtHit.pesmap      = tpesmap;
    crtHit.peshit      = peshit;
    crtHit.ts0_s_corr  = time0*1e-9;
    crtHit.ts0_ns      = time0;
    crtHit.ts0_ns_corr = time0;
    crtHit.ts1_ns      = time1;
    crtHit.ts0_s       = time0 * 1e-9;
    crtHit.plane       = plane;
    crtHit.x_pos       = x;
    crtHit.x_err       = ex;
    crtHit.y_pos       = y;
    crtHit.y_err       = ey;
    crtHit.z_pos       = z;
    crtHit.z_err       = ez;
    crtHit.tagger      = tagger;

    return crtHit;

} // CRTHitRecoAlg::FillCRTHit()

//------------------------------------------------------------------------------------------
CRTHit CRTHitRecoAlg::MakeTopHit(art::Ptr<CRTData> data){

    uint8_t mac = data->fMac5;
    if(fCrtutils->MacToType(mac)!='c')
        mf::LogError("CRTHitRecoAlg::MakeTopHit") 
            << "CRTUtils returned wrong type!" << '\n';

    map< uint8_t, vector< pair<int,float> > > pesmap;
    int adid  = fCrtutils->MacToAuxDetID(mac,0); //module ID
    auto const& adGeo = fGeometryService->AuxDet(adid); //module
    string region = fCrtutils->GetAuxDetRegion(adid);

    double hitpoint[3], hitpointerr[3], hitlocal[3];
    TVector3 hitpos (0.,0.,0.);
    float petot = 0., pemax=0., pemaxx=0., pemaxz=0.;
    int adsid_max = -1, nabove=0;
    TVector3 postrig;
    bool findx = false, findz = false;
    int maxx=0, maxz=0;

    for(int chan=0; chan<32; chan++) {

        float pe = (data->fAdc[chan]-fQPed)/fQSlope;
        if(pe<=fPEThresh) continue;
        nabove++;
        int adsid = fCrtutils->ChannelToAuxDetSensitiveID(mac,chan);
        petot += pe;
        pesmap[mac].push_back(std::make_pair(chan,pe));

        //TVector3 postmp = fCrtutils->ChanToLocalCoords(mac,chan);
        //strip along z-direction
        if(adsid < 8 && adsid > -1){
            //hitpos.SetX(pe*postmp.X()+hitpos.X());
            //hitpos.SetX(postmp.X()+hitpos.X());
            if(pe>pemaxx){
                pemaxx = pe;
                maxx = adsid;
            }
            findx = true;   
        }
        //strip along x-direction
        else if(adsid > -1 && adsid < 16 ){
            //hitpos.SetZ(pe*postmp.Z()+hitpos.Z());
            //hitpos.SetZ(postmp.Z()+hitpos.Z());
            if(pe > pemaxz) {
                pemaxz = pe;
                maxz = adsid;
            }
            findz = true;
        }
        else {
            mf::LogError("CRTHitRecoAlg::MakeTopHit")
                << "auxDetSensitive ID out of range!" << '\n';
        }
        //identify trigger channel
        if(pe>pemax) {
            TVector3 postmp = fCrtutils->ChanToLocalCoords(mac,chan);
            adsid_max = chan;
            pemax = pe;
            postrig = postmp;
        }
    }

    TVector3 postmp = fCrtutils->ChanToLocalCoords(mac,maxx*2);
    hitpos.SetX(postmp.X());
    postmp = fCrtutils->ChanToLocalCoords(mac,maxz*2); 
    hitpos.SetZ(postmp.Z());

    if(!findx)
        mf::LogWarning("CRTHitRecoAlg::MakeTopHit") << " no interlayer coincidence found! Missing X coord." << '\n';
    if(!findz)
        mf::LogWarning("CRTHitRecoAlg::MakeTopHit") << " no interlayer coincidence found! Missing Z coord." << '\n';

    //no channels above threshold? return empty hit
    if(nabove==0||!findx||!findz)
        return FillCRTHit({},{},0,0,0,0,0,0,0,0,0,0,"");

    //hitpos*=1.0/petot; //hit position weighted by deposited charge
    //hitpos*=1.0/nabove;
    hitlocal[0] = hitpos.X();
    hitlocal[1] = 0.;
    hitlocal[2] = hitpos.Z();

    auto const& adsGeo = adGeo.SensitiveVolume(adsid_max); //trigger strip
    double thit = data->fTs0;
    if(adsid_max<8)
        thit -= hitpos.Z()*fPropDelay;
    else
        thit -= hitpos.X()*fPropDelay;

    adGeo.LocalToWorld(hitlocal,hitpoint); //tranform from module to world coords

    hitpointerr[0] = adsGeo.HalfWidth1()*2/sqrt(12);
    hitpointerr[1] = adGeo.HalfHeight();
    hitpointerr[2] = adsGeo.HalfWidth1()*2/sqrt(12);

    CRTHit hit = FillCRTHit({mac},pesmap,petot,thit,thit,0,hitpoint[0],hitpointerr[0],
                            hitpoint[1],hitpointerr[1],hitpoint[2],hitpointerr[2],region);

    return hit;

} // CRTHitRecoAlg::MakeTopHit

//------------------------------------------------------------------------------------------
CRTHit CRTHitRecoAlg::MakeBottomHit(art::Ptr<CRTData> data){

    uint8_t mac = data->fMac5;
    map< uint8_t, vector< pair<int,float> > > pesmap;
    int adid  = fCrtutils->MacToAuxDetID(mac,0); //module ID
    auto const& adGeo = fGeometryService->AuxDet(adid); //module
    string region = fCrtutils->GetAuxDetRegion(adid);

    double hitpoint[3], hitpointerr[3], hitlocal[3];
    TVector3 hitpos (0.,0.,0.);
    float petot = 0., pemax=0.;
    int adsid_max = -1, nabove=0;
    TVector3 postrig;
    double xmin=0.,xmax=0.;

    for(int chan=0; chan<64; chan++) {

        float pe = (data->fAdc[chan]-fQPed)/fQSlope;
        if(pe<=fPEThresh) continue;
        nabove++;
        int adsid = fCrtutils->ChannelToAuxDetSensitiveID(mac,chan);
        petot += pe;
        pesmap[mac].push_back(std::make_pair(chan,pe));

        TVector3 postmp = fCrtutils->ChanToLocalCoords(mac,chan);
        //all strips along z-direction
        hitpos.SetX(pe*postmp.X()+hitpos.X());
        if(postmp.X()<xmin)
            xmin = postmp.X();
        if(postmp.X()>xmax)
            xmax = postmp.X();

        //identify trigger channel
        if(pe>pemax) {
            adsid_max = adsid;
            pemax = pe;
            postrig = postmp;
        }
    }

    //no channels above threshold? return empty hit
    if(nabove==0)
        return FillCRTHit({},{},0,0,0,0,0,0,0,0,0,0,"");

    hitpos*=1.0/petot; //hit position weighted by deposited charge
    hitlocal[0] = hitpos.X();
    hitlocal[1] = 0.;
    hitlocal[2] = 0;

    auto const& adsGeo = adGeo.SensitiveVolume(adsid_max); //trigger strip
    double thit = data->fTs0 - adsGeo.HalfLength()*fPropDelay;

    adGeo.LocalToWorld(hitlocal,hitpoint); //tranform from module to world coords

    hitpointerr[0] = (xmax-xmin+2*adsGeo.HalfWidth1()*2)/sqrt(12);
    hitpointerr[1] = adGeo.HalfHeight();
    hitpointerr[2] = adsGeo.Length()/sqrt(12);

    CRTHit hit = FillCRTHit({mac},pesmap,petot,thit,thit,0,hitpoint[0],hitpointerr[0],
                            hitpoint[1],hitpointerr[1],hitpoint[2],hitpointerr[2],region);

    return hit;

} // CRTHitRecoAlg::MakeBottomHit

//-----------------------------------------------------------------------------------
CRTHit CRTHitRecoAlg::MakeSideHit(vector<art::Ptr<CRTData>> coinData) {

    vector<uint8_t> macs;
    map< uint8_t, vector< pair<int,float> > > pesmap;
    int adid  = fCrtutils->MacToAuxDetID(coinData[0]->fMac5,0); //module ID
    auto const& adGeo = fGeometryService->AuxDet(adid); //module
    string region = fCrtutils->GetAuxDetRegion(adid);

    double hitpoint[3], hitpointerr[3];
    TVector3 hitpos (0.,0.,0.);
    float petot = 0., pemax = 0., pex=0., pey=0.;
    int adsid_max = -1, nabove=0, nx=0, ny=0;
    TVector3 postrig;
    //map<int,vector<double>> ttrigs;
    vector<int> ttrigs;
    double zmin=DBL_MAX, zmax = -DBL_MAX;
    double ymin=DBL_MAX, ymax = -DBL_MAX;
    double xmin=DBL_MAX, xmax = -DBL_MAX;
    std::set<int> layID;

    //loop over FEBs
    for(auto const& data : coinData) {

        macs.push_back(data->fMac5);
        adid  = fCrtutils->MacToAuxDetID(macs.back(),0);

        //loop over channels
        for(int chan=0; chan<32; chan++) {

            float pe = (data->fAdc[chan]-fQPed)/fQSlope;
            if(pe<=fPEThresh) continue;
            nabove++;

            int adsid = fCrtutils->ChannelToAuxDetSensitiveID(macs.back(),chan);
            petot += pe;
            pesmap[macs.back()].push_back(std::make_pair(chan,pe));

            //inner or outer layer
<<<<<<< HEAD
            int layer = CRTCommonUtils::GetMINOSLayerID(fGeometryService,adGeo);
            layID.insert(layer);
            TVector3 postmp = CRTCommonUtils::ChanToWorldCoords(fGeometryService,macs.back(),chan);
=======
            int layer = fCrtutils->GetMINOSLayerID(adid);
            layID.insert(layer);    
            TVector3 postmp = fCrtutils->ChanToWorldCoords(macs.back(),chan);
>>>>>>> f6137648

            //East/West Walls (all strips along z-direction) or
            // North/South inner walls (all strips along x-direction)
            if(!(region=="South" && layer==1)) {
                hitpos.SetY(pe*postmp.Y()+hitpos.Y());
                ny++;
                pey+=pe;
                if(postmp.Y()<ymin)
                    ymin = postmp.Y();
                if(postmp.Y()>ymax)
                    ymax = postmp.Y();
                if(region!="South") { //region is E/W/N
                    hitpos.SetX(pe*postmp.X()+hitpos.X());
                    nx++;
                    pex+=pe;
                    if(postmp.X()<xmin)
                        xmin = postmp.X();
                    if(postmp.X()>xmax)
                        xmax = postmp.X();
                }
            }
            else { //else vertical strips in South wall
                hitpos.SetX(pe*postmp.X()+hitpos.X());
                nx++;
                pex+=pe;
                if(postmp.X()<xmin)
                    xmin = postmp.X();
                if(postmp.X()>xmax)
                    xmax = postmp.X();
            }

            //nz = ny
            hitpos.SetZ(pe*postmp.Z()+hitpos.Z());
            if(postmp.X()<xmin)
                zmin = postmp.X();
            if(postmp.X()>xmax)
                zmax = postmp.X();

            //identify trigger channel
            if(pe>pemax) {
                adsid_max = adsid;
                pemax = pe;
                postrig = postmp;
            }


        }//loop over channels

        //correct trigger time for propegation delay
        auto const& adsGeo = adGeo.SensitiveVolume(adsid_max); //trigger stripi
        
       // ttrigs[layer].push_back(data->fTs0);// - adsGeo.HalfLength()*fPropDelay);
        ttrigs.push_back(data->fTs0 - adsGeo.HalfLength()*fPropDelay);

    }//loop over FEBs

    //no channels above threshold or no intermodule coincidences? return empty hit
    if(nabove==0 || layID.size()!=2) {
        if(nabove==0) std::cout << "no channels above threshold!" << std::endl;
        if(layID.size()<2) std::cout << "no coincidence found" << std::endl;
        return FillCRTHit({},{},0,0,0,0,0,0,0,0,0,0,"");
    }

    //finish averaging and fill hit point array
    if(region=="South") {
        hitpos.SetX(hitpos.X()*1.0/pex);
        hitpos.SetY(hitpos.Y()*1.0/pey);
        hitpos.SetZ(hitpos.Z()*1.0/petot);
    }
    else
        hitpos*=1.0/petot; //hit position weighted by deposited charge

    hitpoint[0] = hitpos.X();
    hitpoint[1] = hitpos.Y();
    hitpoint[2] = hitpos.Z();

    //time stamp averaged over all FEBs
    double thit = 0.;//, thit_0 = 0., thit_1 = 0.;
    //for(double const t : ttrigs[0]) 
    //    thit_0 += t;
    for(double const t : ttrigs)
        thit += t;
    //thit_0
    thit*=1.0/ttrigs.size();

    //error estimates (likely need to be revisted)
    auto const& adsGeo = adGeo.SensitiveVolume(adsid_max);
    if(region!="North" && region!="South"){
        hitpointerr[0] = (xmax-xmin)/sqrt(12);
        hitpointerr[1] = (ymax-ymin)/sqrt(12);
        hitpointerr[2] = adsGeo.Length()/sqrt(12);
        //thit=(thit_0
    }

    if(region=="North"){
        hitpointerr[0] = (xmax-xmin)/sqrt(12);
        hitpointerr[1] = (ymax-ymin)/sqrt(12);
        hitpointerr[2] = (zmax-zmin)/sqrt(12);
    }

    if(region=="South"){
        hitpointerr[0] = adsGeo.HalfWidth1()*2/sqrt(12);
        hitpointerr[1] = adsGeo.HalfWidth1()*2/sqrt(12);
        hitpointerr[2] = (zmax-zmin)/sqrt(12);
    }

    //generate hit
    CRTHit hit = FillCRTHit(macs,pesmap,petot,thit,thit,0,hitpoint[0],hitpointerr[0],
                            hitpoint[1],hitpointerr[1],hitpoint[2],hitpointerr[2],region);

    return hit;
}

//-----------------------------------------------------------------------------
bool CRTHitRecoAlg::IsEmptyHit(CRTHit hit) {

    if ( hit.feb_id.empty() && hit.pesmap.empty() && hit.peshit == 0
      && hit.ts0_ns == 0 && hit.ts1_ns == 0 && hit.plane == 0
      && hit.x_pos == 0 && hit.x_err == 0 && hit.y_pos == 0
      && hit.y_err == 0 && hit.z_pos == 0 && hit.z_err == 0 && hit.tagger == "")
        return true;

    return false;
}<|MERGE_RESOLUTION|>--- conflicted
+++ resolved
@@ -5,29 +5,15 @@
 //----------------------------------------------------------------------
 CRTHitRecoAlg::CRTHitRecoAlg(const Config& config){
     this->reconfigure(config);
-<<<<<<< HEAD
 
     fGeometryService = lar::providerFrom<geo::Geometry>();
-=======
-  
-    fGeometryService  = lar::providerFrom<geo::Geometry>();
-    fDetectorClocks   = lar::providerFrom<detinfo::DetectorClocksService>();
-    fDetectorProperties = lar::providerFrom<detinfo::DetectorPropertiesService>();
-    fTrigClock = fDetectorClocks->TriggerClock();
     fCrtutils = new CRTCommonUtils();
->>>>>>> f6137648
 }
 
 //---------------------------------------------------------------------
 CRTHitRecoAlg::CRTHitRecoAlg(){
     fGeometryService = lar::providerFrom<geo::Geometry>();
-<<<<<<< HEAD
-=======
-    fDetectorClocks = lar::providerFrom<detinfo::DetectorClocksService>();
-    fDetectorProperties = lar::providerFrom<detinfo::DetectorPropertiesService>();
-    fTrigClock = fDetectorClocks->TriggerClock();
     fCrtutils = new CRTCommonUtils();
->>>>>>> f6137648
 }
 
 
@@ -50,17 +36,10 @@
 
     uint16_t nMissC = 0, nMissD = 0, nMissM = 0, nHitC = 0, nHitD = 0, nHitM = 0;
     if (fVerbose) mf::LogInfo("CRT") << "Found " << crtList.size() << " FEB events" << '\n';
-<<<<<<< HEAD
 
     map<int,int> regCounts;
     std::set<int> regs;
     int febdat_last = -1;
-=======
-  
-    map<string,int> regCounts;
-    std::set<string> regs;
-    map<string,vector<size_t>> sideRegionToIndices;
->>>>>>> f6137648
 
     //loop over time-ordered CRTData
     for (size_t febdat_i=0; febdat_i<crtList.size(); febdat_i++) {
@@ -71,7 +50,6 @@
         char type = fCrtutils->GetAuxDetType(adid);
         CRTHit hit;
 
-<<<<<<< HEAD
         if(fVerbose)
             std::cout << "found data with mac5 = " << (int)mac << ", " << string(1,type)
                   << " type, region " << region << std::endl;
@@ -81,14 +59,6 @@
         if ((regs.insert(region)).second) regCounts[region] = 1;
         else regCounts[region]++;
 
-=======
-        //if(fVerbose) 
-        //    std::cout << "found data with mac5 = " << (int)mac << ", " << string(1,type) 
-        //          << " type, region " << region << std::endl;
- 
-        dataIds.clear();
-  
->>>>>>> f6137648
         //CERN modules (intramodule coincidence)
         if ( type == 'c' ) {
             hit = MakeTopHit(crtList[febdat_i]);
@@ -122,7 +92,6 @@
                 nHitD++;
             }
         }
-<<<<<<< HEAD
 
         //MINOS modules (intermodule coincidence)
         if ( type == 'm' && (int)febdat_i>febdat_last) {
@@ -136,44 +105,6 @@
                 if(CRTCommonUtils::MacToRegion(crtList[febdat_j]->fMac5)!=region) //not same region
                     continue;
                 if(crtList[febdat_j]->fTs0 > crtList[febdat_i]->fTs0 + fCoinWindow) { //out of coinWindow
-=======
- 
-        if ( type == 'm' )
-            sideRegionToIndices[region].push_back(febdat_i);
-
-    }//loop over CRTData products
-
-    vector<size_t> unusedDataIndex;
-    for(auto const& regIndices : sideRegionToIndices) {
-
-        if(fVerbose) 
-            std::cout << "searching for side CRT hits in region, " << regIndices.first << std::endl;
-        vector<size_t> indices = regIndices.second;
-
-        for(size_t index_i=0; index_i < indices.size(); index_i++) {
-
-            dataIds.clear();
-            dataIds.push_back(indices[index_i]);
-            vector<art::Ptr<CRTData>> coinData = {crtList[indices[index_i]]};
-
- 
-            //inner loop over data after data_i in time
-            for (size_t index_j=index_i+1; index_j<indices.size(); index_j++) {
-
-                if(crtList[indices[index_j]]->fTs0 < crtList[indices[index_i]]->fTs0)
-                    mf::LogError("CRTHitRecoAlg::CreateCRTHits") <<
-                        "bad time ordering!" << '\n';
-
-                if(crtList[indices[index_j]]->fTs0 <= crtList[indices[index_i]]->fTs0 + fCoinWindow) {
-                    coinData.push_back(crtList[indices[index_j]]);
-                    dataIds.push_back(indices[index_j]);
-                }
-
-                //out of coinWindow
-                if(crtList[indices[index_j]]->fTs0 > crtList[indices[index_i]]->fTs0 + fCoinWindow
-                   || index_j==indices.size()-1) 
-                { 
->>>>>>> f6137648
 
                     if(fVerbose)
                         std::cout << "attempting to produce MINOS hit from " << coinData.size()
@@ -198,7 +129,6 @@
 
                         nHitM++;
                     }
-<<<<<<< HEAD
 
                     break;
                 }
@@ -212,19 +142,6 @@
 
     }//loop over CRTData products
 
-=======
-                    index_i = index_j-1;
-                    if(index_j==indices.size()-1)
-                        index_i++;
-                    
-                    break;
-                }//if jth data out of coinc window
-
-            }//inner loop over data
-        }// outer loop over data
-    }//loop over side CRTData products
-  
->>>>>>> f6137648
     if(fVerbose) {
           mf::LogInfo("CRT") << returnHits.size() << " CRT hits produced!" << '\n'
               << "  nHitC: " << nHitC  << " , nHitD: " << nHitD  << " , nHitM: " << nHitM  << '\n'
@@ -476,15 +393,9 @@
             pesmap[macs.back()].push_back(std::make_pair(chan,pe));
 
             //inner or outer layer
-<<<<<<< HEAD
             int layer = CRTCommonUtils::GetMINOSLayerID(fGeometryService,adGeo);
             layID.insert(layer);
             TVector3 postmp = CRTCommonUtils::ChanToWorldCoords(fGeometryService,macs.back(),chan);
-=======
-            int layer = fCrtutils->GetMINOSLayerID(adid);
-            layID.insert(layer);    
-            TVector3 postmp = fCrtutils->ChanToWorldCoords(macs.back(),chan);
->>>>>>> f6137648
 
             //East/West Walls (all strips along z-direction) or
             // North/South inner walls (all strips along x-direction)
