--- conflicted
+++ resolved
@@ -18,8 +18,6 @@
    <version ClassVersion="11" checksum="2335077475"/>
    <version ClassVersion="10" checksum="2486880499"/>
   </class>
-<<<<<<< HEAD
-
   <class name="sbn::selLightInfo" ClassVersion="13">
    <version ClassVersion="13" checksum="3810861666"/>
    <version ClassVersion="12" checksum="2145002064"/>
@@ -32,9 +30,6 @@
    <version ClassVersion="10" checksum="2893769828"/>
   </class>
 
-=======
-  
->>>>>>> 908a3a70
   <class name="std::vector<sbn::selTrackInfo>" />    
   <class name="std::vector<sbn::selBeamInfo>" />
   <class name="std::vector<sbn::selTriggerInfo>" />
