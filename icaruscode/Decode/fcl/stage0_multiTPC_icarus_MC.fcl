###
## This fhicl file is used to run "stage0" processing specifically for the case where all
## TPC data is included in an artdaq data product from a single instance
##
#include "stage0_icarus_mc_defs.fcl"
#include "stage0_icarus_driver_common.fcl"

process_name: MCstage0

## Add the MC module to the list of producers
physics.producers: {
					  @table::icarus_stage0_producers

                      @table::icarus_stage0_mc_producers
                   }

## Use the following to run the full defined stage0 set of modules
<<<<<<< HEAD
physics.reco: [ @sequence::icarus_stage0_PMT, MCDecodeTPCROI, @sequence::icarus_stage0_multiTPC ]
=======
physics.reco: [ @sequence::icarus_stage0_mc_PMT, MCDecodeTPCROI, @sequence::icarus_stage0_multiTPC, @sequence::icarus_reco_crt ]
>>>>>>> e3438eb4

## boiler plate...
physics.trigger_paths: [ reco ]
outputs.outBNB.fileName: "%ifb_%tc-%p.root"
outputs.outBNB.dataTier: "reconstructed"

# Drop the artdaq format files on output
outputs.outBNB.outputCommands: ["keep *_*_*_*", "drop *_*_*_DAQ*", "drop *_decon1droi_*_*", "drop *_decon1DroiTPC*_*_*" ]

# Set the expected input for ophit
physics.producers.ophit.InputModule: "opdaq"

# Set up for the single module mutliple TPC mode...
physics.producers.MCDecodeTPCROI.FragmentsLabelVec: ["daq3:PHYSCRATEDATATPCWW","daq2:PHYSCRATEDATATPCWE","daq1:PHYSCRATEDATATPCEW","daq0:PHYSCRATEDATATPCEE"]
physics.producers.decon1droi.RawDigitLabelVec:      ["MCDecodeTPCROI:PHYSCRATEDATATPCWW","MCDecodeTPCROI:PHYSCRATEDATATPCWE","MCDecodeTPCROI:PHYSCRATEDATATPCEW","MCDecodeTPCROI:PHYSCRATEDATATPCEE"]

physics.producers.roifinder.ROIFinderToolVec.ROIFinderPlane0: @local::decoderroifinder_0
physics.producers.roifinder.ROIFinderToolVec.ROIFinderPlane1: @local::decoderroifinder_1
physics.producers.roifinder.ROIFinderToolVec.ROIFinderPlane2: @local::decoderroifinder_2

physics.producers.roifinder.ROIFinderToolVec.ROIFinderPlane0.ROILabelVec: ["MCDecodeTPCROI:PHYSCRATEDATATPCWW","MCDecodeTPCROI:PHYSCRATEDATATPCWE","MCDecodeTPCROI:PHYSCRATEDATATPCEW","MCDecodeTPCROI:PHYSCRATEDATATPCEE"]
physics.producers.roifinder.ROIFinderToolVec.ROIFinderPlane1.ROILabelVec: ["MCDecodeTPCROI:PHYSCRATEDATATPCWW","MCDecodeTPCROI:PHYSCRATEDATATPCWE","MCDecodeTPCROI:PHYSCRATEDATATPCEW","MCDecodeTPCROI:PHYSCRATEDATATPCEE"]
physics.producers.roifinder.ROIFinderToolVec.ROIFinderPlane2.ROILabelVec: ["MCDecodeTPCROI:PHYSCRATEDATATPCWW","MCDecodeTPCROI:PHYSCRATEDATATPCWE","MCDecodeTPCROI:PHYSCRATEDATATPCEW","MCDecodeTPCROI:PHYSCRATEDATATPCEE"]

physics.producers.roifinder.WireModuleLabelVec: ["decon1droi:PHYSCRATEDATATPCWW","decon1droi:PHYSCRATEDATATPCWE","decon1droi:PHYSCRATEDATATPCEW","decon1droi:PHYSCRATEDATATPCEE"]<|MERGE_RESOLUTION|>--- conflicted
+++ resolved
@@ -15,11 +15,7 @@
                    }
 
 ## Use the following to run the full defined stage0 set of modules
-<<<<<<< HEAD
-physics.reco: [ @sequence::icarus_stage0_PMT, MCDecodeTPCROI, @sequence::icarus_stage0_multiTPC ]
-=======
 physics.reco: [ @sequence::icarus_stage0_mc_PMT, MCDecodeTPCROI, @sequence::icarus_stage0_multiTPC, @sequence::icarus_reco_crt ]
->>>>>>> e3438eb4
 
 ## boiler plate...
 physics.trigger_paths: [ reco ]
