////////////////////////////////////////////////////////////////////////
//
// Class:       MCDecoderICARUSTPCwROI
// Module Type: producer
// File:        MCDecoderICARUSTPCwROI_module.cc
//
//              The intent of this module is to both "decode" artdaq fragments
//              and convert to RawDigits and also to do the initial noise 
//              filtering, specifically the coherent noise. 
//
// Configuration parameters:
//
// DigitModuleLabel      - the source of the RawDigit collection
//
//
// Modeled after example from Mike Wang (mwang@fnal.gov)
// Copied/Modified by Tracy Usher (usher@slac.stanford.edu) on January 27, 2020
//
////////////////////////////////////////////////////////////////////////

#include <cmath>
#include <algorithm>
#include <vector>
#include <iterator>

#include "art/Framework/Core/ReplicatedProducer.h"
#include "art/Framework/Principal/Event.h"
#include "art/Framework/Services/Registry/ServiceHandle.h"
#include "art_root_io/TFileService.h"
#include "art/Framework/Core/ModuleMacros.h"
#include "art/Utilities/Globals.h"
#include "art/Utilities/make_tool.h"
#include "canvas/Persistency/Common/Ptr.h"
#include "messagefacility/MessageLogger/MessageLogger.h"
#include "cetlib/cpu_timer.h"

#include "tbb/parallel_for.h"
#include "tbb/blocked_range.h"
#include "tbb/task_arena.h"
#include "tbb/spin_mutex.h"
#include "tbb/concurrent_vector.h"

#include "larcore/Geometry/Geometry.h"
#include "lardata/DetectorInfoServices/DetectorClocksService.h"
#include "lardataobj/RawData/RawDigit.h"
#include "lardataobj/RawData/raw.h"
#include "lardataobj/RecoBase/Wire.h"         // This for outputting the ROIs
#include "lardata/ArtDataHelper/WireCreator.h"

#include "icaruscode/Decode/ChannelMapping/IICARUSChannelMap.h"
#include "icaruscode/Decode/DecoderTools/INoiseFilter.h"

namespace daq 
{

class MCDecoderICARUSTPCwROI : public art::ReplicatedProducer
{
public:

    // Copnstructors, destructor.
    explicit MCDecoderICARUSTPCwROI(fhicl::ParameterSet const & pset, art::ProcessingFrame const& frame);
    virtual ~MCDecoderICARUSTPCwROI();

    // Overrides.
    virtual void configure(fhicl::ParameterSet const & pset);
    virtual void produce(art::Event & e, art::ProcessingFrame const& frame);
    virtual void beginJob(art::ProcessingFrame const& frame);
    virtual void endJob(art::ProcessingFrame const& frame);

    // Define the RawDigit collection
    using RawDigitCollection    = std::vector<raw::RawDigit>;
    using RawDigitCollectionPtr = std::unique_ptr<RawDigitCollection>;
    using WireCollection        = std::vector<recob::Wire>;
    using WireCollectionPtr     = std::unique_ptr<WireCollection>;
    using ConcurrentRawDigitCol = tbb::concurrent_vector<raw::RawDigit>;
    using ConcurrentWireCol     = tbb::concurrent_vector<recob::Wire>;

    // Define data structures for organizing the decoded fragments
    // The idea is to form complete "images" organized by "logical" TPC. Here we are including
    // both the active AND inactive channels so the noise processing will be correct
    // We build two lists here, first is the mapping to the actual image, 
    // the second will be a mapping to channel IDs where we assume the
    // order is the same between the two
    using PlaneIdxToImagePair   = std::pair<unsigned int,icarus_signal_processing::ArrayFloat>;
    using PlaneIdxToImageMap    = std::map<unsigned int,icarus_signal_processing::ArrayFloat>;
    using ChannelVec            = std::vector<raw::ChannelID_t>;
    using PlaneIdxToChannelPair = std::pair<unsigned int,ChannelVec>;
    using PlaneIdxToChannelMap  = std::map<unsigned int,ChannelVec>;

    using ChannelArrayPair      = std::pair<daq::INoiseFilter::ChannelPlaneVec,icarus_signal_processing::ArrayFloat>;
    using ChannelArrayPairVec   = std::vector<ChannelArrayPair>;

    // Function to do the work
    void processSingleImage(const detinfo::DetectorClocksData&,
                            const ChannelArrayPair&,
                            size_t,
                            ConcurrentRawDigitCol&,
                            ConcurrentRawDigitCol&,
                            ConcurrentRawDigitCol&,
                            ConcurrentWireCol&) const;

private:

    // Function to grab the input data and package
    void processSingleLabel(art::Event&,
                            const art::InputTag&, 
                            detinfo::DetectorClocksData const&,
                            ChannelArrayPairVec const&,
                            size_t const&,
                            ConcurrentRawDigitCol&,
                            ConcurrentRawDigitCol&,
                            ConcurrentRawDigitCol&,
                            ConcurrentWireCol&) const;

    class multiThreadImageProcessing
    {
    public:
        multiThreadImageProcessing(MCDecoderICARUSTPCwROI      const& parent,
                                   detinfo::DetectorClocksData const& clockData,
                                   ChannelArrayPairVec         const& channelArrayPairVec,
                                   size_t                      const& coherentNoiseGrouping,
                                   ConcurrentRawDigitCol&             concurrentRawDigits,
                                   ConcurrentRawDigitCol&             concurrentRawRawDigits,
                                   ConcurrentRawDigitCol&             coherentRawDigits,
                                   ConcurrentWireCol&                 concurrentROIs)
            : fMCDecoderICARUSTPCwROI(parent),
              fClockData{clockData},
              fChannelArrayPairVec(channelArrayPairVec),
              fCoherentNoiseGrouping(coherentNoiseGrouping),
              fConcurrentRawDigits(concurrentRawDigits),
              fConcurrentRawRawDigits(concurrentRawRawDigits),
              fCoherentRawDigits(coherentRawDigits),
              fConcurrentROIs(concurrentROIs)
        {}

        void operator()(const tbb::blocked_range<size_t>& range) const
        {
            for (size_t idx = range.begin(); idx < range.end(); idx++)
            {
                const ChannelArrayPair& channelArrayPair = fChannelArrayPairVec[idx];

                fMCDecoderICARUSTPCwROI.processSingleImage(fClockData, channelArrayPair, fCoherentNoiseGrouping, fConcurrentRawDigits, fConcurrentRawRawDigits, fCoherentRawDigits, fConcurrentROIs);
            }
        }
    private:
        const MCDecoderICARUSTPCwROI&      fMCDecoderICARUSTPCwROI;
        const detinfo::DetectorClocksData& fClockData;
        const ChannelArrayPairVec&         fChannelArrayPairVec;
        size_t                             fCoherentNoiseGrouping;
        ConcurrentRawDigitCol&             fConcurrentRawDigits;
        ConcurrentRawDigitCol&             fConcurrentRawRawDigits;
        ConcurrentRawDigitCol&             fCoherentRawDigits;
        ConcurrentWireCol&                 fConcurrentROIs;
    };

    // Function to save our RawDigits
    void saveRawDigits(const icarus_signal_processing::ArrayFloat&, 
                       const icarus_signal_processing::VectorFloat&, 
                       const icarus_signal_processing::VectorFloat&,
                       const icarus_signal_processing::VectorInt&,
                       ConcurrentRawDigitCol&) const;

    // Fcl parameters.
    std::vector<art::InputTag>                                  fRawDigitLabelVec;           ///< The input artdaq fragment label vector (for more than one)
    std::vector<std::string>                                    fOutInstanceLabelVec;        ///< The output instance labels to apply
    bool                                                        fOutputRawWaveform;          ///< Should we output pedestal corrected (not noise filtered)?
    bool                                                        fOutputCorrection;           ///< Should we output the coherent noise correction vectors?
    std::string                                                 fOutputRawWavePath;          ///< Path to assign to the output if asked for
    std::string                                                 fOutputCoherentPath;         ///< Path to assign to the output if asked for
    bool                                                        fDiagnosticOutput;           ///< Set this to get lots of messages
    size_t                                                      fCoherentNoiseGrouping;      ///< # channels in common for coherent noise

    const std::string                                           fLogCategory;                ///< Output category when logging messages

    // Statistics.
    int                                                         fNumEvent;             ///< Number of events seen.

    // Plane to ROP plane mapping
    using PlaneToROPPlaneMap   = std::map<geo::PlaneID,unsigned int>;
    using PlaneToWireOffsetMap = std::map<geo::PlaneID,raw::ChannelID_t>;
    using ROPToNumWiresMap     = std::map<unsigned int,unsigned int>;

    PlaneToROPPlaneMap                                          fPlaneToROPPlaneMap;
    PlaneToWireOffsetMap                                        fPlaneToWireOffsetMap;
    ROPToNumWiresMap                                            fROPToNumWiresMap;
    unsigned int                                                fNumROPs;

    using WirePlanePair              = std::pair<unsigned int, unsigned int>;
    using BoardWirePlanePair         = std::pair<unsigned int, WirePlanePair>;
    using ChannelToBoardWirePlaneMap = std::map<unsigned int, BoardWirePlanePair>;

    ChannelToBoardWirePlaneMap                                  fChannelToBoardWirePlaneMap;

    // Tools for decoding fragments depending on type
    std::vector<std::unique_ptr<INoiseFilter>>                  fDecoderToolVec;       ///< Decoder tools

    // Useful services, keep copies for now (we can update during begin run periods)
    geo::GeometryCore const*                                    fGeometry;             ///< pointer to Geometry service
    const icarusDB::IICARUSChannelMap*                          fChannelMap;
};

DEFINE_ART_MODULE(MCDecoderICARUSTPCwROI)

//----------------------------------------------------------------------------
/// Constructor.
///
/// Arguments:
///
/// pset - Fcl parameters.
///
MCDecoderICARUSTPCwROI::MCDecoderICARUSTPCwROI(fhicl::ParameterSet const & pset, art::ProcessingFrame const& frame) :
                        art::ReplicatedProducer(pset, frame),
                        fLogCategory("MCDecoderICARUSTPCwROI"),fNumEvent(0), fNumROPs(0)
{
    fGeometry   = art::ServiceHandle<geo::Geometry const>{}.get();
    fChannelMap = art::ServiceHandle<icarusDB::IICARUSChannelMap const>{}.get();

    configure(pset);

    // Check the concurrency 
    int max_concurrency = art::Globals::instance()->nthreads(); 

    mf::LogDebug("MCDecoderICARUSTPCwROI") << "     ==> concurrency: " << max_concurrency << std::endl;

    // Recover the vector of fhicl parameters for the ROI tools
    const fhicl::ParameterSet& decoderToolParams = pset.get<fhicl::ParameterSet>("DecoderTool");
    
    fDecoderToolVec.resize(max_concurrency);
    
    for(auto& decoderTool : fDecoderToolVec)
    {
        // Get instance of tool
        decoderTool = art::make_tool<INoiseFilter>(decoderToolParams);
    }

    // Set up our "produces" 
    // Note that we can have multiple instances input to the module
    // Our convention will be to create a similar number of outputs with the same instance names
    for(const auto& instanceLabel : fOutInstanceLabelVec)
    {
        produces<std::vector<raw::RawDigit>>(instanceLabel);
        produces<std::vector<recob::Wire>>(instanceLabel);

        if (fOutputRawWaveform)
            produces<std::vector<raw::RawDigit>>(instanceLabel + fOutputRawWavePath);

        if (fOutputCorrection)
            produces<std::vector<raw::RawDigit>>(instanceLabel + fOutputCoherentPath);
    }

    // Set up a WireID to ROP plane number table
    PlaneToWireOffsetMap planeToLastWireOffsetMap; 

    for(size_t cryoIdx = 0; cryoIdx < 2; cryoIdx++)
    {
        for(size_t logicalTPCIdx = 0; logicalTPCIdx < 4; logicalTPCIdx++)
        {
            for(size_t planeIdx = 0; planeIdx < 3; planeIdx++)
            {
                geo::PlaneID planeID(cryoIdx,logicalTPCIdx,planeIdx);

                raw::ChannelID_t channel = fGeometry->PlaneWireToChannel(geo::WireID(planeID, 0));

                readout::ROPID ropID = fGeometry->ChannelToROP(channel);

                fPlaneToROPPlaneMap[planeID]      = ropID.ROP;
                fPlaneToWireOffsetMap[planeID]    = channel;
                planeToLastWireOffsetMap[planeID] = fGeometry->PlaneWireToChannel(geo::WireID(planeID, fGeometry->Nwires(planeID)));
                fROPToNumWiresMap[ropID.ROP]      = fGeometry->Nwires(planeID);

                // Special case handling
//                if (ropID.ROP > 1) fROPToNumWiresMap[ropID.ROP] *= 2;

                if (ropID.ROP > fNumROPs) fNumROPs = ropID.ROP;

                // Watch for the middle induction and collection plane logical TPC split
                if (ropID.ROP > 1 && (logicalTPCIdx == 1 || logicalTPCIdx == 3))
                {
                    geo::PlaneID tempID(cryoIdx,logicalTPCIdx-1,planeIdx);

                    fPlaneToWireOffsetMap[planeID] = fPlaneToWireOffsetMap[tempID];
                    fROPToNumWiresMap[ropID.ROP]   = planeToLastWireOffsetMap[planeID] - fPlaneToWireOffsetMap[planeID];
                }

                // Diagnostic output if requested
                mf::LogDebug(fLogCategory) << "Initializing C/T/P: " << planeID.Cryostat << "/" << planeID.TPC << "/" << planeID.Plane << ", base channel: " << fPlaneToWireOffsetMap[planeID] << ", ROP: " << ropID << ", index: " << ropID.ROP;

            }
        }
    }

    fNumROPs++;

    // We need to build a mapping fronm channel to a readout board/wire pair
    // Get the board ids for this fragment
    const icarusDB::TPCReadoutBoardToChannelMap& readoutBoardToChannelMap = fChannelMap->getReadoutBoardToChannelMap();

    for(const auto& boardPair : readoutBoardToChannelMap)
    {
        // The board pair will give us the readout board and a vector of "wires"
        unsigned int readoutBoardID = boardPair.first;

        // Loop through the vector of wires on this board
        for(unsigned int wireIdx = 0; wireIdx < boardPair.second.second.size(); wireIdx++)
        {
            unsigned int channelID = boardPair.second.second[wireIdx].first;
            unsigned int planeID   = boardPair.second.second[wireIdx].second;

            fChannelToBoardWirePlaneMap[channelID] = BoardWirePlanePair(readoutBoardID,WirePlanePair(wireIdx,planeID));
        }
    }


    // Report.
    mf::LogInfo("MCDecoderICARUSTPCwROI") << "MCDecoderICARUSTPCwROI configured\n";
}

//----------------------------------------------------------------------------
/// Destructor.
MCDecoderICARUSTPCwROI::~MCDecoderICARUSTPCwROI()
{}

//----------------------------------------------------------------------------
/// Reconfigure method.
///
/// Arguments:
///
/// pset - Fcl parameter set.
///
void MCDecoderICARUSTPCwROI::configure(fhicl::ParameterSet const & pset)
{
    fRawDigitLabelVec           = pset.get<std::vector<art::InputTag>>("FragmentsLabelVec",   {"daq:PHYSCRATEDATA"});
    fOutInstanceLabelVec        = pset.get<std::vector<std::string>>  ("OutInstanceLabelVec",     {"PHYSCRATEDATA"});
    fOutputRawWaveform          = pset.get<bool                      >("OutputRawWaveform",                   false);
    fOutputCorrection           = pset.get<bool                      >("OutputCorrection",                    false);
    fOutputRawWavePath          = pset.get<std::string               >("OutputRawWavePath",                   "raw");
    fOutputCoherentPath         = pset.get<std::string               >("OutputCoherentPath",                  "Cor");
    fDiagnosticOutput           = pset.get<bool                      >("DiagnosticOutput",                    false);
    fCoherentNoiseGrouping      = pset.get<size_t                    >("CoherentGrouping",                       64);

}

//----------------------------------------------------------------------------
/// Begin job method.
void MCDecoderICARUSTPCwROI::beginJob(art::ProcessingFrame const&)
{ 
    return;
}

//----------------------------------------------------------------------------
/// Produce method.
///
/// Arguments:
///
/// evt - Art event.
///
/// This is the primary method.
///
void MCDecoderICARUSTPCwROI::produce(art::Event & event, art::ProcessingFrame const&)
{
    ++fNumEvent;

    mf::LogDebug("MCDecoderICARUSTPCwROI") << "**** Processing raw data fragments ****" << std::endl;

    // Check the concurrency 
    int max_concurrency = tbb::this_task_arena::max_concurrency();

    mf::LogDebug("MCDecoderICARUSTPCwROI") << "     ==> concurrency: " << max_concurrency << std::endl;

    cet::cpu_timer theClockTotal;

    theClockTotal.start();

    // Loop through the list of input daq fragment collections one by one 
    // We are not trying to multi thread at this stage because we are trying to control
    // overall memory usage at this level. We'll multi thread internally...
    size_t instanceIdx(0);

    for(const auto& rawDigitLabel : fRawDigitLabelVec)
    {
        art::Handle<artdaq::Fragments> daq_handle;
        event.getByLabel(rawDigitLabel, daq_handle);
	//std::cout << "\nLabel=" << rawDigitLabel << std::endl;

        ConcurrentRawDigitCol concurrentRawDigits;
        ConcurrentRawDigitCol concurrentRawRawDigits;
        ConcurrentRawDigitCol coherentRawDigits;
        ConcurrentWireCol     concurrentROIs;

        PlaneIdxToImageMap   planeIdxToImageMap;
        PlaneIdxToChannelMap planeIdxToChannelMap;

        ChannelArrayPairVec  channelArrayPairVec(fNumROPs);

        // Because the arrays can be variable size we need to loop to initialize
        for(size_t ropIdx = 0; ropIdx < fNumROPs; ropIdx++)
        {
            ChannelArrayPair& channelArrayPair = channelArrayPairVec[ropIdx];

            channelArrayPair.first.resize(fROPToNumWiresMap[ropIdx]);
            channelArrayPair.second.resize(fROPToNumWiresMap[ropIdx],icarus_signal_processing::VectorFloat(4096));

            mf::LogDebug("MCDecoderICARUSTPCwROI") << "**> Initializing ropIdx: " << ropIdx << " channelPairVec to " << channelArrayPair.first.size() << " channels with " << channelArrayPair.second[0].size() << " ticks" << std::endl;
        }

        mf::LogDebug("MCDecoderICARUSTPCwROI") << "****> Let's get ready to rumble!" << std::endl;

        // Now let's process the resulting images
        auto const clockData = art::ServiceHandle<detinfo::DetectorClocksService>()->DataFor(event);
    
        // ... repackage the input MC data to format suitable for noise processing
        processSingleLabel(event, rawDigitLabel, clockData, channelArrayPairVec, fCoherentNoiseGrouping, concurrentRawDigits, concurrentRawRawDigits, coherentRawDigits, concurrentROIs);

//        multiThreadImageProcessing imageProcessing(*this, clockData, channelArrayPairVec, fCoherentNoiseGrouping, concurrentRawDigits, concurrentRawRawDigits, coherentRawDigits, concurrentROIs);
//
//        tbb::parallel_for(tbb::blocked_range<size_t>(0, fNumROPs), imageProcessing);
    
        // Copy the raw digits from the concurrent vector to our output vector
        RawDigitCollectionPtr rawDigitCollection = std::make_unique<std::vector<raw::RawDigit>>(std::move_iterator(concurrentRawDigits.begin()), 
                                                                                                std::move_iterator(concurrentRawDigits.end()));
    
        // Want the RawDigits to be sorted in channel order... has to be done somewhere so why not now?
        std::sort(rawDigitCollection->begin(),rawDigitCollection->end(),[](const auto& left,const auto&right){return left.Channel() < right.Channel();});

        // What did we get back?
        mf::LogDebug("MCDecoderICARUSTPCwROI") << "****> Total size of map: " << planeIdxToImageMap.size() << std::endl;
        for(const auto& planeImagePair : planeIdxToImageMap)
        {
            mf::LogDebug("MCDecoderICARUSTPCwROI") << "      - plane: " << planeImagePair.first << " has " << planeImagePair.second.size() << " wires" << std::endl;
        }
    
        // Now transfer ownership to the event store
        event.put(std::move(rawDigitCollection), fOutInstanceLabelVec[instanceIdx]);

        // Do the same to output the candidate ROIs
        WireCollectionPtr wireCollection = std::make_unique<std::vector<recob::Wire>>(std::move_iterator(concurrentROIs.begin()),
                                                                                      std::move_iterator(concurrentROIs.end()));

        std::sort(wireCollection->begin(),wireCollection->end(),[](const auto& left, const auto& right){return left.Channel() < right.Channel();});

        event.put(std::move(wireCollection), fOutInstanceLabelVec[instanceIdx]);
    
        if (fOutputRawWaveform)
        {
            // Copy the raw digits from the concurrent vector to our output vector
            RawDigitCollectionPtr rawRawDigitCollection = std::make_unique<std::vector<raw::RawDigit>>(std::move_iterator(concurrentRawRawDigits.begin()), 
                                                                                                       std::move_iterator(concurrentRawRawDigits.end()));
    
            // Want the RawDigits to be sorted in channel order... has to be done somewhere so why not now?
            std::sort(rawRawDigitCollection->begin(),rawRawDigitCollection->end(),[](const auto& left,const auto&right){return left.Channel() < right.Channel();});
    
            // Now transfer ownership to the event store
            event.put(std::move(rawRawDigitCollection),fOutInstanceLabelVec[instanceIdx] + fOutputRawWavePath);
        }
    
        if (fOutputCorrection)
        {
            // Copy the raw digits from the concurrent vector to our output vector
            RawDigitCollectionPtr coherentCollection = std::make_unique<std::vector<raw::RawDigit>>(std::move_iterator(coherentRawDigits.begin()), 
                                                                                                    std::move_iterator(coherentRawDigits.end()));
    
            // Want the RawDigits to be sorted in channel order... has to be done somewhere so why not now?
            std::sort(coherentCollection->begin(),coherentCollection->end(),[](const auto& left,const auto&right){return left.Channel() < right.Channel();});
    
            // Now transfer ownership to the event store
            event.put(std::move(coherentCollection),fOutInstanceLabelVec[instanceIdx] + fOutputCoherentPath);
        }

        instanceIdx++;
    }

    theClockTotal.stop();

    double totalTime = theClockTotal.accumulated_real_time();

    mf::LogInfo(fLogCategory) << "==> MCDecoderICARUSTPCwROI total time: " << totalTime << std::endl;

    return;
}

void MCDecoderICARUSTPCwROI::processSingleLabel(art::Event&                        event,
                                                const art::InputTag&               inputLabel,
                                                detinfo::DetectorClocksData const& clockData,
                                                ChannelArrayPairVec         const& channelArrayPairVec,
                                                size_t                      const& coherentNoiseGrouping,
                                                ConcurrentRawDigitCol&             concurrentRawDigits,
                                                ConcurrentRawDigitCol&             concurrentRawRawDigits,
                                                ConcurrentRawDigitCol&             coherentRawDigits,
                                                ConcurrentWireCol&                 concurrentROIs) const
{
    cet::cpu_timer theClockProcess;

    theClockProcess.start();

    // Read in the digit List object(s).
    art::Handle< std::vector<raw::RawDigit> > digitVecHandle;
    event.getByLabel(inputLabel, digitVecHandle);
    const raw::RawDigit invalidRD;

    // Require a valid handle
    if (digitVecHandle.isValid() && digitVecHandle->size()>0 )
    {
        const unsigned int dataSize = digitVecHandle->front().Samples(); //size of raw data vectors

	    std::map<unsigned int, std::vector<const raw::RawDigit*> > boardToRawDigitMap;

	    for(const raw::RawDigit& rawDigit: *digitVecHandle) 
        {
	        raw::ChannelID_t channel = rawDigit.Channel();
	        ChannelToBoardWirePlaneMap::const_iterator channelToBoardItr = fChannelToBoardWirePlaneMap.find(channel);

	        if (channelToBoardItr == fChannelToBoardWirePlaneMap.end())
            {
	            std::cout << "********************************************************************************" << std::endl;
	            std::cout << "********* We did not find channel " << channel << "*****************************" << std::endl;
	            std::cout << "********************************************************************************" << std::endl;
	            continue;
            }
<<<<<<< HEAD
	      
            unsigned int board = channelToBoardItr->second.first;
	        auto mapIter = boardToRawDigitMap.find(board);
	      
            if (mapIter != boardToRawDigitMap.end()) mapIter->second.push_back(&rawDigit);
            else                                     boardToRawDigitMap.insert({board,std::vector<const raw::RawDigit*>{&rawDigit}});
	    }

	    //std::cout << "boardToRawDigitMap.size()=" << boardToRawDigitMap.size() << std::endl;
	    //for (auto elem : boardToRawDigitMap) {
	    tbb::parallel_for (static_cast<std::size_t>(0),boardToRawDigitMap.size(),[&](size_t& r) 
        {
	        auto elem = std::next(boardToRawDigitMap.begin(),r);
=======
	  unsigned int board = channelToBoardItr->second.first;
	  auto mapIter = boardToRawDigitMap.find(board);
	  unsigned int wireIdx = channelToBoardItr->second.second.first;
	  if (mapIter == boardToRawDigitMap.end()) {
	    boardToRawDigitMap.insert({board,std::vector<const raw::RawDigit*>(64,&invalidRD)});
	    mapIter = boardToRawDigitMap.find(board);
	  }
	  mapIter->second[wireIdx] = &rawDigit;
	}
	//std::cout << "boardToRawDigitMap.size()=" << boardToRawDigitMap.size() << std::endl;
	//for (auto elem : boardToRawDigitMap) {
	tbb::parallel_for (static_cast<std::size_t>(0),boardToRawDigitMap.size(),[&](size_t& r) {
	  auto elem = std::next(boardToRawDigitMap.begin(),r);

	  //std::cout << "board=" << elem->first << " nch=" << elem->second.size() << " first=" << elem->second[0]->Channel() << " last=" << elem->second[elem->second.size()-1]->Channel() << std::endl;

	  std::vector<const raw::RawDigit*> rawDigitVec;
	  for (auto e : elem->second) if (raw::isValidChannelID(e->Channel())) rawDigitVec.push_back(e);

          ChannelArrayPair chanArr;
          for (const auto rawDigit : rawDigitVec) {
	    // Declare a temporary digit holder and resize it if downsizing the waveform
	    raw::RawDigit::ADCvector_t rawDataVec(dataSize);
	    // Decompress data into local holder
	    raw::Uncompress(rawDigit->ADCs(), rawDataVec, rawDigit->Compression());
	    // Fill into the data structure
            raw::ChannelID_t channel = rawDigit->Channel();
            unsigned int planeIdx       = fChannelToBoardWirePlaneMap.find(channel)->second.second.second;
	    icarus_signal_processing::VectorFloat boardDataVec(rawDataVec.cbegin(),rawDataVec.cend());
	    chanArr.first.push_back(daq::INoiseFilter::ChannelPlanePair(channel,planeIdx));
	    chanArr.second.push_back(boardDataVec);
	  }
	  if (chanArr.second.size() < 64) {
	    processSingleImage(clockData, chanArr, chanArr.second.size(), concurrentRawDigits, concurrentRawRawDigits, coherentRawDigits, concurrentROIs);
	  } else {
	    processSingleImage(clockData, chanArr, coherentNoiseGrouping, concurrentRawDigits, concurrentRawRawDigits, coherentRawDigits, concurrentROIs);
	  }
	});
>>>>>>> 89274fe2

	        std::vector<const raw::RawDigit*>& rawDigitVec = elem->second;

	        // Sort (use a lambda to sort by channel id)
	        std::sort(rawDigitVec.begin(),rawDigitVec.end(),[](const raw::RawDigit* left, const raw::RawDigit* right) {return left->Channel() < right->Channel();});

            ChannelArrayPair chanArr;

            for (const auto rawDigit : rawDigitVec) 
            {
	            // Declare a temporary digit holder and resize it if downsizing the waveform
	            raw::RawDigit::ADCvector_t rawDataVec(dataSize);
	            // Decompress data into local holder
	            raw::Uncompress(rawDigit->ADCs(), rawDataVec, rawDigit->Compression());
	            // Fill into the data structure
                raw::ChannelID_t channel = rawDigit->Channel();
                unsigned int planeIdx       = fChannelToBoardWirePlaneMap.find(channel)->second.second.second;
	            icarus_signal_processing::VectorFloat boardDataVec(rawDataVec.cbegin(),rawDataVec.cend());
	            chanArr.first.push_back(daq::INoiseFilter::ChannelPlanePair(channel,planeIdx));
	            chanArr.second.push_back(boardDataVec);
	        }

	        if (chanArr.second.size() < 64) processSingleImage(clockData, chanArr, chanArr.second.size(), concurrentRawDigits, concurrentRawRawDigits, coherentRawDigits, concurrentROIs);
	        else                            processSingleImage(clockData, chanArr, coherentNoiseGrouping, concurrentRawDigits, concurrentRawRawDigits, coherentRawDigits, concurrentROIs);
	    });
    }

    theClockProcess.stop();

    double totalTime = theClockProcess.accumulated_real_time();

    mf::LogDebug(fLogCategory) << "--> Exiting fragment processing for thread: " << tbb::this_task_arena::current_thread_index() << ", time: " << totalTime << std::endl;

    return;
}

void MCDecoderICARUSTPCwROI::processSingleImage(const detinfo::DetectorClocksData& clockData,
                                                const ChannelArrayPair&            channelArrayPair,
                                                size_t                             coherentNoiseGrouping,
                                                ConcurrentRawDigitCol&             concurrentRawDigitCol,
                                                ConcurrentRawDigitCol&             concurrentRawRawDigitCol,
                                                ConcurrentRawDigitCol&             coherentRawDigitCol,
                                                ConcurrentWireCol&                 concurrentROIs) const
{
    // Let's go through and fill the output vector
    const daq::INoiseFilter::ChannelPlaneVec&   channelVec = channelArrayPair.first;
    const icarus_signal_processing::ArrayFloat& dataArray  = channelArrayPair.second;

    unsigned int numChannels = dataArray.size();
    unsigned int numTicks    = dataArray[0].size();

    // Recover pointer to the decoder needed here
    INoiseFilter* decoderTool = fDecoderToolVec[tbb::this_task_arena::current_thread_index()].get();

    //process_fragment(event, rawfrag, product_collection, header_collection);
    decoderTool->process_fragment(clockData, channelVec, dataArray, coherentNoiseGrouping);

    // Now set up for output, we need to convert back from float to short int so use this
    raw::RawDigit::ADCvector_t wvfm(numTicks);

    // Loop over the channels to recover the RawDigits after filtering
    for(size_t chanIdx = 0; chanIdx < numChannels; chanIdx++)
    {
        // Skip if no channel data (plane is wrong)
        if (channelVec[chanIdx].second > 2) continue;
        
        raw::ChannelID_t channel = channelVec[chanIdx].first;

        if (fOutputRawWaveform)
        {
            const icarus_signal_processing::VectorFloat& waveform = decoderTool->getPedCorWaveforms()[chanIdx];

            // Need to convert from float to short int
            std::transform(waveform.begin(),waveform.end(),wvfm.begin(),[](const auto& val){return short(std::round(val));});
 
            ConcurrentRawDigitCol::iterator newRawObjItr = concurrentRawRawDigitCol.emplace_back(channel,wvfm.size(),wvfm); 

            newRawObjItr->SetPedestal(decoderTool->getPedestalVals()[chanIdx],decoderTool->getFullRMSVals()[chanIdx]);
        }

        if (fOutputCorrection)
        {
            const icarus_signal_processing::VectorFloat& corrections = decoderTool->getCorrectedMedians()[chanIdx];

            // Need to convert from float to short int
            std::transform(corrections.begin(),corrections.end(),wvfm.begin(),[](const auto& val){return short(std::round(val));});

            //ConcurrentRawDigitCol::iterator newRawObjItr = coherentRawDigitCol.emplace_back(channel,wvfm.size(),wvfm); 
            ConcurrentRawDigitCol::iterator newRawObjItr = coherentRawDigitCol.push_back(raw::RawDigit(channel,wvfm.size(),wvfm)); 

            newRawObjItr->SetPedestal(0.,0.);
        }

        // Recover the denoised waveform
        const icarus_signal_processing::VectorFloat& denoised = decoderTool->getWaveLessCoherent()[chanIdx];

        // Need to convert from float to short int
        std::transform(denoised.begin(),denoised.end(),wvfm.begin(),[](const auto& val){return short(std::round(val));});

        ConcurrentRawDigitCol::iterator newObjItr = concurrentRawDigitCol.emplace_back(channel,wvfm.size(),wvfm); 

        newObjItr->SetPedestal(0.,decoderTool->getTruncRMSVals()[chanIdx]);

        // And, finally, the ROIs 
        const icarus_signal_processing::VectorBool& chanROIs = decoderTool->getROIVals()[chanIdx];
        recob::Wire::RegionsOfInterest_t            ROIVec;

        // Go through candidate ROIs and create Wire ROIs
        size_t roiIdx = 0;

        while(roiIdx < chanROIs.size())
        {
            size_t roiStartIdx = roiIdx;

            while(roiIdx < chanROIs.size() && chanROIs[roiIdx]) roiIdx++;

            if (roiIdx > roiStartIdx)
            {
                std::vector<float> holder(roiIdx - roiStartIdx, 10.);

                ROIVec.add_range(roiStartIdx, std::move(holder));
            }

            roiIdx++;
        }

        concurrentROIs.push_back(recob::WireCreator(std::move(ROIVec),channel,fGeometry->View(channel)).move());
    }//loop over channel indices

    return;
}

void MCDecoderICARUSTPCwROI::saveRawDigits(const icarus_signal_processing::ArrayFloat&  dataArray, 
                                           const icarus_signal_processing::VectorFloat& pedestalVec,
                                           const icarus_signal_processing::VectorFloat& rmsVec,
                                           const icarus_signal_processing::VectorInt&   channelVec,
                                           ConcurrentRawDigitCol&                       rawDigitCol) const
{
    if (!dataArray.empty())
    {
        cet::cpu_timer theClockSave;

        theClockSave.start();

        raw::RawDigit::ADCvector_t wvfm(dataArray[0].size());

        mf::LogDebug(fLogCategory) << "    --> saving rawdigits for " << dataArray.size() << " channels" << std::endl;

        // Loop over the channels to recover the RawDigits after filtering
        for(size_t chanIdx = 0; chanIdx != dataArray.size(); chanIdx++)
        {
            // Protect against case where there was no readout 
            if (channelVec[chanIdx] < 0) continue;

            const icarus_signal_processing::VectorFloat& dataVec = dataArray[chanIdx];

            // Need to convert from float to short int
            std::transform(dataVec.begin(),dataVec.end(),wvfm.begin(),[](const auto& val){return short(std::round(val));});

            ConcurrentRawDigitCol::iterator newObjItr = rawDigitCol.emplace_back(channelVec[chanIdx],wvfm.size(),wvfm); 
            newObjItr->SetPedestal(pedestalVec[chanIdx],rmsVec[chanIdx]);
        }//loop over channel indices

        theClockSave.stop();

        double totalTime = theClockSave.accumulated_real_time();

        mf::LogDebug(fLogCategory) << "    --> done with save, time: " << totalTime << std::endl;
    }

    return;
}

//----------------------------------------------------------------------------
/// End job method.
void MCDecoderICARUSTPCwROI::endJob(art::ProcessingFrame const&)
{
    mf::LogInfo(fLogCategory) << "Looked at " << fNumEvent << " events" << std::endl;
}

} // end of namespace<|MERGE_RESOLUTION|>--- conflicted
+++ resolved
@@ -516,21 +516,6 @@
 	            std::cout << "********************************************************************************" << std::endl;
 	            continue;
             }
-<<<<<<< HEAD
-	      
-            unsigned int board = channelToBoardItr->second.first;
-	        auto mapIter = boardToRawDigitMap.find(board);
-	      
-            if (mapIter != boardToRawDigitMap.end()) mapIter->second.push_back(&rawDigit);
-            else                                     boardToRawDigitMap.insert({board,std::vector<const raw::RawDigit*>{&rawDigit}});
-	    }
-
-	    //std::cout << "boardToRawDigitMap.size()=" << boardToRawDigitMap.size() << std::endl;
-	    //for (auto elem : boardToRawDigitMap) {
-	    tbb::parallel_for (static_cast<std::size_t>(0),boardToRawDigitMap.size(),[&](size_t& r) 
-        {
-	        auto elem = std::next(boardToRawDigitMap.begin(),r);
-=======
 	  unsigned int board = channelToBoardItr->second.first;
 	  auto mapIter = boardToRawDigitMap.find(board);
 	  unsigned int wireIdx = channelToBoardItr->second.second.first;
@@ -569,7 +554,6 @@
 	    processSingleImage(clockData, chanArr, coherentNoiseGrouping, concurrentRawDigits, concurrentRawRawDigits, coherentRawDigits, concurrentROIs);
 	  }
 	});
->>>>>>> 89274fe2
 
 	        std::vector<const raw::RawDigit*>& rawDigitVec = elem->second;
 
