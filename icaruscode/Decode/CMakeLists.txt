cet_enable_asserts()

art_make(
          EXCLUDE
                        PMTconfigurationExtraction_module.cc
                        DumpPMTconfiguration_module.cc
<<<<<<< HEAD
                  #      BernCRTTranslator.cc

=======
                        DumpArtDAQfragments_module.cc
                        DaqDecoderICARUSPMT_module.cc
>>>>>>> fd2b23f2
          MODULE_LIBRARIES
                        icarus_signal_processing
                        icarus_signal_processing_Detection
                        icarus_signal_processing_Filters
                        sbndaq-artdaq-core_Overlays_ICARUS 
                        artdaq-core_Utilities
                        larcorealg_Geometry
                        larcore_Geometry_Geometry_service
                        lardata_Utilities
                        larevt_Filters
                        lardataobj_RawData
                        lardata_ArtDataHelper
                        # sbndaq-artdaq-core_Overlays_Common
                      #  artdaq-core_Data
                       #BERN_CRT_TRANSLATOR
                      #  sbnobj_Common_CRT
                        ${ROOT_BASIC_LIB_LIST}
                        ${LIBWDA}
                        ${ART_FRAMEWORK_CORE}
                        ${ART_FRAMEWORK_PRINCIPAL}
                        ${ART_FRAMEWORK_SERVICES_REGISTRY}
                        ${ART_ROOT_IO_TFILE_SUPPORT}
                        ${ART_ROOT_IO_TFILESERVICE_SERVICE}
                        ${ART_UTILITIES}
                        art_Persistency_Common canvas
                        art_Persistency_Provenance canvas
                        art_Utilities canvas
                        ${MF_MESSAGELOGGER}
                        ${MF_UTILITIES}
                        ${FHICLCPP}
                        cetlib cetlib_except
                        ${TBB}
 
)

simple_plugin(DaqDecoderICARUSPMT module
  sbnobj_Common_PMT_Data
  icaruscode_Decode_DecoderTools_Dumpers
  icaruscode_Decode_DecoderTools
  sbndaq-artdaq-core_Overlays_Common
  sbndaq-artdaq-core_Overlays
  lardataobj_RawData
  artdaq-core_Data
  ${ART_ROOT_IO_TFILESERVICE_SERVICE}
  ${ART_ROOT_IO_TFILE_SUPPORT}
  ${ART_FRAMEWORK_SERVICES_REGISTRY}
  ${MF_MESSAGELOGGER}
  ${FHICLCPP}
  cetlib_except
  ROOT::Tree
  )

simple_plugin(PMTconfigurationExtraction module
  icaruscode_Decode_DecoderTools
  sbnobj_Common_PMT_Data
  art_Framework_Services_Registry
  fhiclcpp
  cetlib_except
  )

simple_plugin(DumpPMTconfiguration module
  sbnobj_Common_PMT_Data
  ${MF_MESSAGELOGGER}
  fhiclcpp
  cetlib_except
  )

<<<<<<< HEAD
=======
simple_plugin(DumpArtDAQfragments module
  icaruscode_Decode_DecoderTools_Dumpers
  artdaq-core_Data
  ${MF_MESSAGELOGGER}
  fhiclcpp
  cetlib_except
  )
>>>>>>> fd2b23f2

install_headers()
install_fhicl()
install_source()

# Add our tools directory
add_subdirectory(DecoderTools)
add_subdirectory(ChannelMapping)
add_subdirectory(fcl)
<|MERGE_RESOLUTION|>--- conflicted
+++ resolved
@@ -4,13 +4,8 @@
           EXCLUDE
                         PMTconfigurationExtraction_module.cc
                         DumpPMTconfiguration_module.cc
-<<<<<<< HEAD
-                  #      BernCRTTranslator.cc
-
-=======
                         DumpArtDAQfragments_module.cc
                         DaqDecoderICARUSPMT_module.cc
->>>>>>> fd2b23f2
           MODULE_LIBRARIES
                         icarus_signal_processing
                         icarus_signal_processing_Detection
@@ -23,10 +18,6 @@
                         larevt_Filters
                         lardataobj_RawData
                         lardata_ArtDataHelper
-                        # sbndaq-artdaq-core_Overlays_Common
-                      #  artdaq-core_Data
-                       #BERN_CRT_TRANSLATOR
-                      #  sbnobj_Common_CRT
                         ${ROOT_BASIC_LIB_LIST}
                         ${LIBWDA}
                         ${ART_FRAMEWORK_CORE}
@@ -43,8 +34,7 @@
                         ${FHICLCPP}
                         cetlib cetlib_except
                         ${TBB}
- 
-)
+        )
 
 simple_plugin(DaqDecoderICARUSPMT module
   sbnobj_Common_PMT_Data
@@ -78,8 +68,6 @@
   cetlib_except
   )
 
-<<<<<<< HEAD
-=======
 simple_plugin(DumpArtDAQfragments module
   icaruscode_Decode_DecoderTools_Dumpers
   artdaq-core_Data
@@ -87,7 +75,6 @@
   fhiclcpp
   cetlib_except
   )
->>>>>>> fd2b23f2
 
 install_headers()
 install_fhicl()
