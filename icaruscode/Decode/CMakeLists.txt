cet_enable_asserts()

art_make_library(
          EXCLUDE
                        TriggerConfigurationExtraction_module.cc
                        PMTconfigurationExtraction_module.cc
                        DumpTriggerConfiguration_module.cc
                        DumpPMTconfiguration_module.cc
                        DumpArtDAQfragments_module.cc
                        DumpTrigger_module.cc
                        DaqDecoderICARUSPMT_module.cc
)

set(          MODULE_LIBRARIES
                        icarus_signal_processing
                        icarus_signal_processing_Detection
                        icarus_signal_processing_Filters
                        icaruscode_TPC_Utilities
                        sbndaq_artdaq_core::sbndaq-artdaq-core_Overlays_ICARUS
                        artdaq_core::artdaq-core_Utilities
                        larcorealg::Geometry
                        lardataobj::RawData
                        larcore::Geometry_Geometry_service
                        lardata::Utilities
                        larevt::Filters
                        lardataobj::RawData
                        lardata::ArtDataHelper
)

<<<<<<< HEAD
simple_plugin(DaqDecoderICARUSPMT module
  sbnobj_Common_PMT_Data
  sbnobj_Common_Trigger
  icaruscode_Decode_DecoderTools_Dumpers
  icaruscode_Decode_DecoderTools
  icaruscode_Timing
  icaruscode_Timing_DataProducts
  sbndaq_artdaq_core::sbndaq-artdaq-core_Overlays_Common
  sbndaq_artdaq_core::sbndaq-artdaq-core_Overlays
  lardataobj_RawData
  artdaq_core::artdaq-core_Data
  ${ART_ROOT_IO_TFILESERVICE_SERVICE}
  ${ART_ROOT_IO_TFILE_SUPPORT}
  ${ART_FRAMEWORK_SERVICES_REGISTRY}
  ${MF_MESSAGELOGGER}
  ${FHICLCPP}
  cetlib_except
  ROOT::Tree
  )
=======
cet_build_plugin(DaqDecoderICARUSTPC art::module LIBRARIES ${MODULE_LIBRARIES})
cet_build_plugin(DaqDecoderICARUSTPCwROI art::module LIBRARIES ${MODULE_LIBRARIES})
cet_build_plugin(DaqDecoderICARUSTrigger art::module LIBRARIES ${MODULE_LIBRARIES})
cet_build_plugin(FilterNoiseICARUS art::module LIBRARIES ${MODULE_LIBRARIES})
cet_build_plugin(MCDecoderICARUSTPCwROI art::module LIBRARIES ${MODULE_LIBRARIES})
>>>>>>> 802aa144

cet_build_plugin(DaqDecoderICARUSPMT art::module LIBRARIES
	icaruscode::Timing
	icaruscode::Decode_DecoderTools_Dumpers
	icaruscode::Decode_DecoderTools
	icaruscode::PMT_Algorithms
	sbnobj::Common_PMT_Data
	sbnobj::Common_Trigger
	sbndaq_artdaq_core::sbndaq-artdaq-core_Overlays_Common
	sbndaq_artdaq_core::sbndaq-artdaq-core_Overlays
	lardataobj::RawData
	larcore::Geometry_Geometry_service
	artdaq_core::artdaq-core_Data
	art_root_io::TFileService_service
	art_root_io::tfile_support
	art::Framework_Services_Registry
	messagefacility::MF_MessageLogger
	fhiclcpp::fhiclcpp
	cetlib_except::cetlib_except
	ROOT::Tree
	lardata::Utilities
	)

cet_build_plugin(PMTconfigurationExtraction art::module LIBRARIES
	icaruscode::Decode_DecoderTools
	sbnobj::Common_PMT_Data
	sbnobj::Common_Trigger
	art::Framework_Services_Registry
	fhiclcpp::fhiclcpp
	cetlib_except::cetlib_except
	)

cet_build_plugin(TriggerConfigurationExtraction art::module LIBRARIES
  icaruscode_Decode_DecoderTools
  icaruscode_Decode_DataProducts
  art::Framework_Services_Registry
  fhiclcpp::fhiclcpp
  cetlib_except::cetlib_except
  )

cet_build_plugin(DumpPMTconfiguration art::module LIBRARIES
	sbnobj::Common_PMT_Data
        lardataobj::RawData
	messagefacility::MF_MessageLogger
	fhiclcpp::fhiclcpp
	cetlib_except::cetlib_except
	)


cet_build_plugin(DumpTriggerConfiguration art::module LIBRARIES
  icaruscode_Decode_DataProducts
  messagefacility::MF_MessageLogger
  fhiclcpp::fhiclcpp
  cetlib_except::cetlib_except
  )

cet_build_plugin(DumpArtDAQfragments art::module LIBRARIES
	icaruscode::Decode_DecoderTools_Dumpers
        larcorealg::headers
	artdaq_core::artdaq-core_Data
	messagefacility::MF_MessageLogger
	fhiclcpp::fhiclcpp
	cetlib_except::cetlib_except
	)

cet_build_plugin(DumpTrigger art::module LIBRARIES
  sbnobj::Common_Trigger
  lardataobj::Simulation
  lardataobj::RawData
  messagefacility::MF_MessageLogger
  fhiclcpp::fhiclcpp
  cetlib_except::cetlib_except
  lardataalg::DetectorInfo
  )

install_headers()
install_fhicl()
install_source()

# Add our tools directory
add_subdirectory(DecoderTools)
add_subdirectory(ChannelMapping)
add_subdirectory(DataProducts)
#add_subdirectory(fcl)
<|MERGE_RESOLUTION|>--- conflicted
+++ resolved
@@ -27,33 +27,11 @@
                         lardata::ArtDataHelper
 )
 
-<<<<<<< HEAD
-simple_plugin(DaqDecoderICARUSPMT module
-  sbnobj_Common_PMT_Data
-  sbnobj_Common_Trigger
-  icaruscode_Decode_DecoderTools_Dumpers
-  icaruscode_Decode_DecoderTools
-  icaruscode_Timing
-  icaruscode_Timing_DataProducts
-  sbndaq_artdaq_core::sbndaq-artdaq-core_Overlays_Common
-  sbndaq_artdaq_core::sbndaq-artdaq-core_Overlays
-  lardataobj_RawData
-  artdaq_core::artdaq-core_Data
-  ${ART_ROOT_IO_TFILESERVICE_SERVICE}
-  ${ART_ROOT_IO_TFILE_SUPPORT}
-  ${ART_FRAMEWORK_SERVICES_REGISTRY}
-  ${MF_MESSAGELOGGER}
-  ${FHICLCPP}
-  cetlib_except
-  ROOT::Tree
-  )
-=======
 cet_build_plugin(DaqDecoderICARUSTPC art::module LIBRARIES ${MODULE_LIBRARIES})
 cet_build_plugin(DaqDecoderICARUSTPCwROI art::module LIBRARIES ${MODULE_LIBRARIES})
 cet_build_plugin(DaqDecoderICARUSTrigger art::module LIBRARIES ${MODULE_LIBRARIES})
 cet_build_plugin(FilterNoiseICARUS art::module LIBRARIES ${MODULE_LIBRARIES})
 cet_build_plugin(MCDecoderICARUSTPCwROI art::module LIBRARIES ${MODULE_LIBRARIES})
->>>>>>> 802aa144
 
 cet_build_plugin(DaqDecoderICARUSPMT art::module LIBRARIES
 	icaruscode::Timing
