--- conflicted
+++ resolved
@@ -29,362 +29,8 @@
 
 
 // -----------------------------------------------------------------------------
-<<<<<<< HEAD
 namespace icarus::details { class KeyedCSVparser; }
-=======
-namespace icarus::details {
-  class KeyedCSVparser;
-  struct KeyValuesData;
-  
-  std::ostream& operator<< (std::ostream& out, KeyValuesData const& data);
-} // namespace icarus::details
-
-
-// -----------------------------------------------------------------------------
-/**
- * @brief A set of key/values items.
- * 
- * This class collects `Item` objects, each being a string key and a sequence
- * of zero or more values. An specific item can be accessed by its key
- * (`findItem()`, `getItem()`) or all items may be iterated through (`items()`).
- * 
- * 
- * Initialization and updates
- * ---------------------------
- * 
- * A `KeyValuesData` object always starts empty (default constructor).
- * A new item is also always created empty (`makeItem()`) and with a set key.
- * 
- * After an empty item (i.e. an item with a key but no values) is created,
- * values can be added using the `Item` subclass interface (`addValue()`).
- * Item values and keys can be modified by changing `Item` data members
- * directly; note however that the mean to do that is the reference that
- * the `makeItem()` call returned, as there is no other way to access an item
- * in a writeable way.
- * 
- * This object will refuse to create a new item with the same key as an existing
- * one. However, the key of the item may be changed to any value after
- * `makeItem()` is called, although the interface does not encourage that.
- * If this introduces a duplicate key, the query functions will systematically
- * retrieve only one of the items with the repeated key (which one and whether
- * always the same one are undefined).
- * 
- * Example:
- * ~~~~~~~~~~~~~~~~~~~~~~~~~~~~~~~~~~~~~~~~~~~~~~~~~~~~~~~~~~~~~~~~~~~~~~~{.cpp}
- * icarus::details::KeyValuesData data;
- * data.makeItem("TriggerType").addValue("S5");
- * data.makeItem("Triggers");
- * data.makeItem("TriggerWindows").addValue("0C0B");
- * data.makeItem("TPChits")
- *   .addValue("12").addValue("130").addValue("0").addValue("0");
- * data.makeItem("TPChitTimes")
- *   .addValue("3").addValue("-1.1").addValue("-0.3").addValue("0.1");
- * data.makeItem("PMThits").addValue("8");
- * ~~~~~~~~~~~~~~~~~~~~~~~~~~~~~~~~~~~~~~~~~~~~~~~~~~~~~~~~~~~~~~~~~~~~~~~
- * creates a `data` object with four items, a `TriggerType` one with one value,
- * a `Triggers` one with no values, a `TriggerWindows` with a single value
- * (expressed as a hexadecimal number), a `TPChits` one with four values,
- * a `TPChitTimes` with four values (the first meant to be the number of
- * remaining ones) and a `PMThits` with one.
- * 
- * 
- * Query
- * ------
- * 
- * The interface is quite terse.
- * 
- * General query methods reports whether there is no item in the object
- * (`empty()`) and how many items there are (`size()`).
- * 
- * A item with a known key can be retrieved (`getItem()`, `findItem()`), or
- * its existence may be tested (`hasItem()`).
- * 
- * Finally, all items can be iterated (`items()`). In this case, the items
- * are presented in the creation order.
- * 
- * The `Item` interface is documented in that subclass.
- * 
- * Example using the `data` object from the previous example:
- * ~~~~~~~~~~~~~~~~~~~~~~~~~~~~~~~~~~~~~~~~~~~~~~~~~~~~~~~~~~~~~~~~~~~~~~~{.cpp}
- * std::string triggerType = data.getItem("TriggerType").values()[0];
- * std::vector<int> triggers = data.getItem("Triggers").getVector<int>();
- * std::uint32_t triggerWindowBits
- *  = data.getItem("TriggerWindows").getNumber<std::uint32_t>(0, 16); // base 16
- * std::vector<int> TPChits = data.getItem("TPChits").getVector<int>();
- * std::vector<float> TPCtimes
- *  = data.getItem("TPChitTimes").getSizedVector<float>();
- * std::vector<int> CRThits;
- * if (auto const* item = data.findItem("CRThits"))
- *   CRThits = item->getVector<int>();
- * ~~~~~~~~~~~~~~~~~~~~~~~~~~~~~~~~~~~~~~~~~~~~~~~~~~~~~~~~~~~~~~~~~~~~~~~
- * 
- */
-struct icarus::details::KeyValuesData {
-  
-  struct Error;
-  struct ErrorOnKey;
-  struct DuplicateKey;
-  struct ConversionFailed;
-  struct ItemNotFound;
-  struct ValueNotAvailable;
-  struct MissingSize;
-  struct WrongSize;
-  
-  /**
-   * @brief Representation of a single item of data: a key and several values.
-   * 
-   * Values can be added directly accessing the `values` data member, or
-   * with `addValue()` method call.
-   * 
-   * Access to the values happens by index, with `nValues()` indices starting
-   * from `0` available. Direct access to `values()` is expected, and additional
-   * shortcuts are available:
-   * * `getAs()`, `getOptionalAs()` to convert to an arbitrary type; the
-   *     standard conversion uses `from_chars()`, and specialization is
-   *     possible
-   * * `getNumber()`, `getOptionalNumber()` to convert to a number
-   * * `getVector()` to convert to a vector of values (each like in `getAs()`)
-   * * `getSizedVector()` to convert to a vector of values; the first value is
-   *   the size of the actual values.
-   */
-  struct Item: public std::pair<std::string, std::vector<std::string>> {
-    
-    using pair_t = std::pair<std::string, std::vector<std::string>>;
-    
-    /**
-     * @brief Converter class for interpreting strings as type `T`.
-     * @tparam T type to convert strings into
-     * 
-     * This class is designed to allow handling special types via
-     * specialization. The standard implementation uses `from_chars()`
-     * (including the one from `std`, but also any pulled in by C++ name lookup)
-     * to perform the conversion, and returns a empty optional on failure.
-     * Specializations may decide to throw an exception instead
-     * (type `ConversionFailed` or derivatives are suggested).
-     */
-    template <typename T, typename = void>
-    struct StringConverter {
-      unsigned int base;
-      StringConverter(unsigned int base = 10): base(base) {}
-      std::optional<T> operator() (std::string const& valueStr) const;
-    }; // StringConverter
-    
-    std::string const& key() const { return first; } ///< Key of the item.
-    /// All item values, as strings.
-    std::vector<std::string>& values() { return second; }
-    std::vector<std::string> const& values() const { return second; }
-    
-    /// Constructor: sets the key (mandatory).
-    Item(std::string key): pair_t{ std::move(key), {} } {}
-    
-    /// Adds a string value to the list of values.
-    /// @return this same object (allows queueing calls in the same statement)
-    Item& addValue(std::string value)
-      { values().push_back(std::move(value)); return *this; }
-    
-    /// The current number of values in this item.
-    std::size_t nValues() const noexcept { return values().size(); }
-    
-    /**
-     * @brief Returns the requested value, converted into type `T`
-     * @tparam T type to convert the value into
-     * @tparam Conv type of a functor for conversion of the value into type `T`
-     * @param index the index of the requested value
-     * @param converter a functor for conversion of the value into type `T`
-     * @return the requested value as an object of type `T`
-     * @throw ValueNotAvailable if no value is available with that index
-     * @throw ConversionFailed if the value could not be converted to type `T`
-     * 
-     * Conversion is performed via `converter` object, functor taking a string
-     * and returning an object of type `std::optional<T>`. The functor can
-     * decline the conversion by returning an empty `std::optional`, or directly
-     * throw an exception on error.
-     */
-    template <typename T, typename Conv>
-    T getAs(std::size_t index, Conv converter) const;
-    
-    /**
-     * @brief Returns the requested value, converted into type `T`
-     * @tparam T type to convert the value into
-     * @param index the index of the requested value
-     * @return the requested value as an object of type `T`
-     * @throw ValueNotAvailable if no value is available with that index
-     * @throw ConversionFailed if the value could not be converted to type `T`
-     * 
-     * Conversion is performed via an helper class `StringConverter` which can
-     * be specialized if needed, and that uses `from_chars()` for conversion.
-     */
-    template <typename T>
-    T getAs(std::size_t index) const;
-    
-    
-    /**
-     * @brief Returns the requested value, converted into type `T`
-     * @tparam T type to convert the value into
-     * @tparam IgnoreFormatErrors (default: `true`) how to treat conversion
-     *                            errors
-     * @tparam Conv type of a functor for conversion of the value into type `T`
-     * @param index the index of the requested value
-     * @param converter a functor for conversion of the value into type `T`
-     * @return the requested value, or an empty optional on failure
-     * @throw ConversionFailed if the value could not be converted to type `T`
-     * 
-     * Conversion is performed via `converter` object, functor taking a string
-     * and returning an object of type `std::optional<T>`. The functor can
-     * decline the conversion by returning an empty `std::optional`, or directly
-     * throw an exception on error.
-     * 
-     * If no value is available for the specified `index`, an empty optional
-     * is returned.
-     * 
-     * An exception is thrown on conversion failures unless `IgnoreFormatErrors`
-     * is `true`, in which case an empty optional is also returned.
-     */
-    template <typename T, bool IgnoreFormatErrors = false, typename Conv>
-    std::optional<T> getOptionalAs(std::size_t index, Conv converter) const;
-    
-    /**
-     * @brief Returns the requested value, converted into type `T`
-     * @tparam T type to convert the value into
-     * @tparam IgnoreFormatErrors (default: `true`) how to treat conversion
-     *                            errors
-     * @param index the index of the requested value
-     * @param ignoreFormatErrors (default: `false`) ignore conversion errors
-     * @return the requested value, or an empty optional on failure
-     * @throw ConversionFailed if the value could not be converted to type `T`
-     * 
-     * Conversion is performed via `converter` object, functor taking a string
-     * and returning an object of type `std::optional<T>`. The functor can
-     * decline the conversion by returning an empty `std::optional`, or directly
-     * throw an exception on error.
-     * 
-     * If no value is available for the specified `index`, an empty optional
-     * is returned.
-     * 
-     * An exception is thrown on conversion failures unless `IgnoreFormatErrors`
-     * is `true`, in which case an empty optional is also returned.
-     */
-    template <typename T, bool IgnoreFormatErrors = false>
-    std::optional<T> getOptionalAs(std::size_t index) const;
-    
-    
-    /**
-     * @brief Returns the requested value, converted into a number of type `T`
-     * @tparam T type of number to convert the value into
-     * @param index the index of the requested value
-     * @param base (default: `10`) numerical base of the input number
-     * @return the requested value as a number of type `T`
-     * @throw ValueNotAvailable if no value is available with that index
-     * @throw ConversionFailed if the value could not be converted to type `T`
-     * 
-     * See `getAs()` for details.
-     * 
-     * Note that the number must have no base prefix (e.g. `"F5"` for
-     * hexadecimal rather than `"0xF5"`).
-     */
-    template <typename T>
-    T getNumber(std::size_t index, unsigned int base = 10) const;
-    
-    /**
-     * @brief Returns the requested value, converted into a number of type `T`
-     * @tparam T type of number to convert the value into
-     * @param index the index of the requested value
-     * @param base (default: `10`) numerical base of the input number
-     * @return the requested value, or an empty optional on failure
-     * @throw ConversionFailed if the value could not be converted to type `T`
-     * 
-     * See `getOptionalAs()` for details.
-     * 
-     * Note that the number must have no base prefix (e.g. `"F5"` for
-     * hexadecimal rather than `"0xF5"`).
-     */
-    template <typename T>
-    std::optional<T> getOptionalNumber
-      (std::size_t index, unsigned int base = 10) const;
-    
-    
-    /**
-     * @brief Returns all the values, each converted into type `T`
-     * @tparam T type to convert the value into
-     * @tparam Conv type of a functor for conversion of the value into type `T`
-     * @param converter a functor for conversion of the value into type `T`
-     * @return a vector with all the converted values
-     * @throw ConversionFailed if any value could not be converted to type `T`
-     * 
-     * Conversion of each element is performed by `getAs<T, Conv>()`.
-     * 
-     * An exception is thrown on any conversion failure.
-     */
-    template <typename T, typename Conv = StringConverter<T>>
-    std::vector<T> getVector(Conv converter = {}) const;
-    
-    
-    /**
-     * @brief Returns all the values, each converted into type `T`
-     * @tparam T type to convert the value into
-     * @tparam Conv type of a functor for conversion of the value into type `T`
-     * @param converter a functor for conversion of the value into type `T`
-     * @return a vector with all the converted values
-     * @throw MissingSize on any error converting the first value to a size
-     * @throw WrongSize if the actual number of values does not match the size
-     * @throw ConversionFailed if any value could not be converted to type `T`
-     * 
-     * The first value (mandatory) is converted to represent the size of the
-     * vector. That is used as verification when converting all the other
-     * elements: if there is the wrong number of elements, an exception is
-     * thrown.
-     * 
-     * Conversion of each element is performed by `getAs<T, Conv>()`.
-     * 
-     * An exception is also thrown on conversion failure of any of the values.
-     */
-    template <typename T, typename Conv = StringConverter<T>>
-    std::vector<T> getSizedVector(Conv converter = Conv{}) const;
-    
-    
-    /// Sorting operator (by key, lexicographic).
-    bool operator< (Item const& other) const noexcept
-      { return key() < other.key(); }
-    
-      private:
-
-    template <typename T, typename Iter, typename Conv>
-    std::vector<T> convertVector(Iter begin, Iter end, Conv converter) const;
-
-    template <typename T>
-    static std::optional<T> convertStringInto(std::string const& valueStr);
-    
-  }; // struct Item
-  
-  Item& makeItem(std::string key);
-  
-  /// Returns the item with specified `key`, `nullptr` if none.
-  Item const* findItem(std::string const& key) const noexcept;
-  
-  /// Returns the item with specified `key`, throws `std::out_of_range` if none.
-  Item const& getItem(std::string const& key) const;
-  
-  /// Returns whether an item with the specified key is present.
-  bool hasItem(std::string const& key) const noexcept;
-  
-  /// Returns whether there is no item in data.
-  bool empty() const noexcept;
-  
-  /// Returns the number of items in the data.
-  std::size_t size() const noexcept;
-  
-  /// Returns a forward-iterable list of references to items.
-  decltype(auto) items() const noexcept;
-  
-    private:
-  
-  std::vector<Item> fItems; ///< Collection of data items.
-  
-}; // struct icarus::details::KeyValuesData
-
-
-// -----------------------------------------------------------------------------
->>>>>>> b143a3a5
+
 /**
  * @class icarus::details::KeyedCSVparser
  * @brief Parser to fill a `KeyValuesData` structure out of a character buffer.
@@ -426,13 +72,10 @@
   
   using ParsedData_t = icarus::KeyValuesData;
   
-<<<<<<< HEAD
   /// Base of all errors by KeyedCSVparser.
   using Error = icarus::KeyValuesData::Error;
-=======
-  using Error = KeyValuesData::Error; ///< Base of all errors by KeyedCSVparser.
-  using ErrorOnKey = KeyValuesData::ErrorOnKey; ///< Base of some errors.
->>>>>>> b143a3a5
+  /// Base of some errors.
+  using ErrorOnKey = icarus::KeyValuesData::ErrorOnKey;
   struct ParserError; ///< Generic error: base of all errors by KeyedCSVparser.
   struct InvalidFormat; ///< Parsing format is not understood.
   /// Expected number of values is missing.
@@ -561,105 +204,6 @@
 // -----------------------------------------------------------------------------
 // ---  Exception class definitions
 // -----------------------------------------------------------------------------
-<<<<<<< HEAD
-=======
-struct icarus::details::KeyValuesData::Error: public std::runtime_error {
-  
-  Error(std::string msg): std::runtime_error(std::move(msg)) {}
-  
-}; // icarus::details::KeyValuesData::Error()
-
-
-// -----------------------------------------------------------------------------
-struct icarus::details::KeyValuesData::ErrorOnKey: public Error {
-  
-  ErrorOnKey(std::string const& key, std::string const& msg)
-    : Error("Key '" + key + "': " + msg) {}
-  
-}; // icarus::details::KeyValuesData::Error()
-
-
-// -----------------------------------------------------------------------------
-struct icarus::details::KeyValuesData::DuplicateKey: public ErrorOnKey {
-  
-  DuplicateKey(std::string const& key)
-    : ErrorOnKey(key, "duplicate key")
-    {}
-  
-}; // icarus::details::KeyValuesData::DuplicateKey()
-
-
-// -----------------------------------------------------------------------------
-struct icarus::details::KeyValuesData::ConversionFailed: public ErrorOnKey {
-  
-  ConversionFailed(
-    std::string const& key, std::string const& s, std::string const& tname = ""
-    )
-    : ErrorOnKey{
-      key,
-      "conversion of '" + s + "'"
-       + (tname.empty()? "": (" to type '" + tname + "'")) + " failed"
-      }
-    {}
-  
-  template <typename T>
-  static ConversionFailed makeFor(std::string const& key, std::string const& s)
-    { return { key, s, typeid(T).name() }; }
-  
-}; // icarus::details::KeyValuesData::ConversionFailed()
-
-
-// -----------------------------------------------------------------------------
-struct icarus::details::KeyValuesData::ItemNotFound: public ErrorOnKey {
-  
-  ItemNotFound(std::string const& key): ErrorOnKey(key, "key not found") {}
-  
-}; // icarus::details::KeyValuesData::ItemNotFound()
-
-
-// -----------------------------------------------------------------------------
-struct icarus::details::KeyValuesData::ValueNotAvailable: public ErrorOnKey {
-  
-  ValueNotAvailable(std::string const& key, std::size_t index)
-    : ErrorOnKey(key, "item value #" + std::to_string(index) + " not available")
-    {}
-  
-}; // icarus::details::KeyValuesData::ValueNotAvailable()
-
-
-// -----------------------------------------------------------------------------
-struct icarus::details::KeyValuesData::MissingSize: public ErrorOnKey {
-  
-  MissingSize(std::string const& key)
-    : ErrorOnKey
-      (key, "is required to have a size as first value, but it has no values")
-    {}
-  
-  MissingSize(std::string const& key, std::string const& valueStr)
-    : ErrorOnKey(
-      key,
-      " first value '" + valueStr + "' can't be converted into a vector size"
-      )
-    {}
-  
-}; // icarus::details::KeyValuesData::MissingSize
-
-
-// -----------------------------------------------------------------------------
-struct icarus::details::KeyValuesData::WrongSize: public ErrorOnKey {
-  
-  WrongSize(std::string const& key, std::size_t expected, std::size_t actual)
-    : ErrorOnKey(key,
-      std::to_string(expected) + " values (except the size) were expected, "
-      + std::to_string(actual) + " are present instead"
-      )
-    {}
-  
-}; // icarus::details::KeyValuesData::WrongSize
-
-
-// -----------------------------------------------------------------------------
->>>>>>> b143a3a5
 struct icarus::details::KeyedCSVparser::ParserError: public Error {
   
   ParserError(std::string msg): Error(std::move(msg)) {}
@@ -698,159 +242,6 @@
 // -----------------------------------------------------------------------------
 // --- Template implementation
 // -----------------------------------------------------------------------------
-<<<<<<< HEAD
-=======
-template <typename T, typename Enable>
-std::optional<T>
-icarus::details::KeyValuesData::Item::StringConverter<T, Enable>::operator()
-  (std::string const& valueStr) const
-{
-  using std::from_chars;
-  T number {}; // useless initialization to avoid GCC complains
-  char const *b = valueStr.data(), *e = b + valueStr.length();
-  if constexpr(std::is_integral_v<T>) {
-    return (from_chars(b, e, number, base).ptr == e)
-      ? std::make_optional(number): std::nullopt;
-  }
-  else if constexpr(std::is_arithmetic_v<T>) {
-#if defined(__GNUC__)
-# if __GNUC__ < 11
-    char* str_end;
-    number = std::strtod(b, &str_end);
-    return (str_end == e)? std::make_optional(number): std::nullopt;
-# else
-#   error("Code update required: GCC 11 finally supports `std::from_chars(float)`")
-    // just remove all this #if stuff
-# endif
-#else
-    return (from_chars(b, e, number).ptr == e)
-      ? std::make_optional(number): std::nullopt;
-#endif
-  }
-  else if constexpr(std::is_constructible_v<T, std::string>){
-    return std::make_optional(T{ valueStr });
-  }
-  else return std::nullopt;
-  
-} // icarus::details::KeyValuesData::Item::StringConverter::operator()
-
-
-// -----------------------------------------------------------------------------
-template <typename T, typename Conv>
-T icarus::details::KeyValuesData::Item::getAs
-  (std::size_t index, Conv converter) const
-{
-  
-  if (index >= values().size()) throw ValueNotAvailable(key(), index);
-  
-  auto const& valueStr = values()[index];
-  auto const number = converter(valueStr);
-  return number? *number: throw ConversionFailed::makeFor<T>(key(), valueStr);
-  
-} // icarus::details::KeyValuesData::Item::getAs<>()
-
-
-// -----------------------------------------------------------------------------
-template <typename T>
-T icarus::details::KeyValuesData::Item::getAs(std::size_t index) const
-  { return getAs<T>(index, StringConverter<T>{}); }
-
-
-// -----------------------------------------------------------------------------
-template <typename T, bool IgnoreFormatErrors /* = false */, typename Conv>
-std::optional<T> icarus::details::KeyValuesData::Item::getOptionalAs
-  (std::size_t index, Conv converter) const
-{
-  if (index < values().size()) return std::nullopt;
-
-  auto const& valueStr = values()[index];
-  auto const number = converter(valueStr);
-  return (number || IgnoreFormatErrors)
-    ? number: throw ConversionFailed::makeFor<T>(key(), valueStr);
-
-} // icarus::details::KeyValuesData::Item::getOptionalAs()
-
-
-// -----------------------------------------------------------------------------
-template <typename T, bool IgnoreFormatErrors /* = false */>
-std::optional<T> icarus::details::KeyValuesData::Item::getOptionalAs
-  (std::size_t index) const
-  { return getOptionalAs<T, IgnoreFormatErrors>(index, StringConverter<T>{}); }
-
-
-// -----------------------------------------------------------------------------
-template <typename T>
-T icarus::details::KeyValuesData::Item::getNumber
-  (std::size_t index, unsigned int base /* = 10 */) const
-  { return getAs<T>(index, StringConverter<T>{ base }); }
-
-
-// -----------------------------------------------------------------------------
-template <typename T>
-std::optional<T> icarus::details::KeyValuesData::Item::getOptionalNumber
-  (std::size_t index, unsigned int base /* = 10 */) const
-  { return getOptionalAs<T>(index, StringConverter<T>{ base }); }
-
-
-// -----------------------------------------------------------------------------
-template <typename T, typename Conv>
-std::vector<T> icarus::details::KeyValuesData::Item::getVector
-  (Conv converter /* = {} */) const
-{
-  return
-    convertVector<T>(values().begin(), values().end(), std::move(converter));
-}
-
-
-// -----------------------------------------------------------------------------
-template <typename T, typename Conv>
-std::vector<T> icarus::details::KeyValuesData::Item::getSizedVector
-  (Conv converter /* = {} */) const
-{
-  
-  if (values().empty()) throw MissingSize(key());
-  
-  std::size_t const n = getNumber<std::size_t>(0U);
-  if (n != values().size() - 1)
-    throw WrongSize(key(), n, values().size() - 1);
-  
-  return convertVector<T>
-    (std::next(values().begin()), values().end(), std::move(converter));
-} // icarus::details::KeyValuesData::Item::getSizedVector()
-
-
-// -----------------------------------------------------------------------------
-template <typename T, typename Iter, typename Conv>
-std::vector<T> icarus::details::KeyValuesData::Item::convertVector
-  (Iter begin, Iter end, Conv converter) const
-{
-  std::vector<T> data;
-  data.reserve(std::distance(begin, end));
-  Iter it = begin;
-  while (it != end) {
-    std::string const& valueStr = *it++;
-    std::optional const number = converter(valueStr);
-    if (!number) throw ConversionFailed::makeFor<T>(key(), valueStr);
-    data.push_back(*number);
-  }
-  return data;
-} // icarus::details::KeyValuesData::Item::getVector()
-
-
-// -----------------------------------------------------------------------------
-template <typename T>
-std::optional<T> icarus::details::KeyValuesData::Item::convertStringInto
-  (std::string const& valueStr)
-  { return StringConverter<T>{}.convert(valueStr); }
-
-
-// -----------------------------------------------------------------------------
-inline decltype(auto) icarus::details::KeyValuesData::items() const noexcept
-  { return fItems; }
-
-
-// -----------------------------------------------------------------------------
->>>>>>> b143a3a5
 template <typename BIter, typename EIter>
 auto icarus::details::KeyedCSVparser::parse(BIter b, EIter e) const
   -> ParsedData_t
