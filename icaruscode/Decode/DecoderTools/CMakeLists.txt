--- conflicted
+++ resolved
@@ -4,15 +4,11 @@
 
 include_directories($ENV{LIBWDA_FQ_DIR}/include)
 
-<<<<<<< HEAD
-art_make( SUBDIRS details
-=======
 add_subdirectory("Dumpers")
 
-art_make(
+art_make( SUBDIRS details
           EXCLUDE
                        "TriggerDecoder_tool.cc"
->>>>>>> 82748cc6
           LIB_LIBRARIES
                         icaruscode_Utilities
                         sbnobj_Common_PMT_Data
