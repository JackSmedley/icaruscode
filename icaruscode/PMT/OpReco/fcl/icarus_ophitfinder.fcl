#include "opticaldetectormodules.fcl"
#include "icarus_spe.fcl"
BEGIN_PROLOG
#
# Pedestal estimation algorithms
#
icarus_opreco_pedestal_edges: @local::standard_algo_pedestal_edges
icarus_opreco_pedestal_edges.NumSampleFront:  3
icarus_opreco_pedestal_edges.NumSampleTail:   3
icarus_opreco_pedestal_edges.NumSampleMethod: 2

icarus_opreco_pedestal_rollingmean: @local::standard_algo_pedestal_rollingmean
icarus_opreco_pedestal_rollingmean.SampleSize:  20
icarus_opreco_pedestal_rollingmean.Threshold:   2
icarus_opreco_pedestal_rollingmean.MaxSigma:    1.5
icarus_opreco_pedestal_rollingmean.PedRangeMax: 8010
icarus_opreco_pedestal_rollingmean.PedRangeMin: 0

icarus_opreco_pedestal_rmsslider: @local::standard_algo_pedestal_ub
icarus_opreco_pedestal_rmsslider.BeamGateSamples:   1
icarus_opreco_pedestal_rmsslider.SampleSize:        20
icarus_opreco_pedestal_rmsslider.Threshold:         1.5
icarus_opreco_pedestal_rmsslider.Verbose:           false
icarus_opreco_pedestal_rmsslider.NWaveformsToFile:  0
icarus_opreco_pedestal_rmsslider.MaxSigma:          1.5
icarus_opreco_pedestal_rmsslider.PedRangeMax:       8003
icarus_opreco_pedestal_rmsslider.PedRangeMin:       7995
icarus_opreco_pedestal_rmsslider.NumPreSample:      10
icarus_opreco_pedestal_rmsslider.NumPostSample:     20

##
<<<<<<< HEAD
## ICARUS "old" baseline settings: see SBN DocDB 24969
## Labelled as "MC" here because at this time they appear to work better for MC.
##
icarus_opreco_pedestal_MC_DocDB24969: { # based on icarus_opreco_pedestal_rmsslider
  Name:             "UB"
  BeamGateSamples:    1
  SampleSize:        20
  Threshold:          4
  MaxSigma:           4
  NumPreSample:      10
  NumPostSample:     20
  PedRangeMax:    15200
  PedRangeMin:    14640
  NWaveformsToFile:   0
  Verbose:        false
} # icarus_opreco_pedestal_MC_DocDB24969

##
=======
>>>>>>> b143a3a5
## ICARUS tuning: see SBN DocDB 24969
##
icarus_opreco_pedestal_DocDB24969: {
  Name:          "RollingMean"   # was "UB"
  SampleSize:              20    # unchanged
  NPrePostSamples:          5    # unchanged
  Threshold:                1.5  # was: 4
<<<<<<< HEAD
  MaxSigma:                 5    # was: 4
=======
  MaxSigma:                 5    # was: 5
>>>>>>> b143a3a5
  DiffADCCounts:            2    # unchanged
  DiffBetweenGapsThreshold: 2    # unchanged
  PedRangeMax:          16000    # was: 15200
  PedRangeMin:          14000    # was: 14640
} # icarus_opreco_pedestal_DocDB24969


#
# Hit Algorithms
#
icarus_opreco_hit_threshold: @local::standard_algo_threshold
icarus_opreco_hit_threshold.StartADCThreshold    : 5
icarus_opreco_hit_threshold.EndADCThreshold      : 2
icarus_opreco_hit_threshold.NSigmaThresholdStart : 5
icarus_opreco_hit_threshold.NSigmaThresholdEnd   : 3

icarus_opreco_hit_fixedwindow: @local::standard_algo_fixedwindow
icarus_opreco_hit_fixedwindow.StartIndex: 0
icarus_opreco_hit_fixedwindow.EndIndex:   20

icarus_opreco_hit_slidingwindow: @local::standard_algo_slidingwindow
icarus_opreco_hit_slidingwindow.PositivePolarity:    false
icarus_opreco_hit_slidingwindow.NumPreSample:        5
icarus_opreco_hit_slidingwindow.NumPostSample:       10
icarus_opreco_hit_slidingwindow.ADCThreshold:        5 # ADC threshold (absolute) above pedestal mean to fire a pulse
icarus_opreco_hit_slidingwindow.NSigmaThreshold:     3 # ADC threshold (N*pedestal sigma) above pedestal mean to fire a pulse
icarus_opreco_hit_slidingwindow.TailADCThreshold:    2 # ADC threshold (absolute) below which next pulse is allowed to fire
icarus_opreco_hit_slidingwindow.TailNSigmaThreshold: 2 # ADC threshold (N*pedestal sigma) below which next pulse is allowed to fire
icarus_opreco_hit_slidingwindow.EndADCThreshold:     1 # ADC threshold (absolute) at which the pulse ends
icarus_opreco_hit_slidingwindow.EndNSigmaThreshold:  1 # ADC threshold (N*pedetal sigma) at which the pulse ends
icarus_opreco_hit_slidingwindow.MinPulseWidth:       2 # The width of a pulse needs to be equal or larger than this to be recorded
icarus_opreco_hit_slidingwindow.Verbosity:           false


icarus_opreco_hit_slidingwindow_201910: { # based on icarus_opreco_hit_slidingwindow
  @table::standard_algo_slidingwindow
  PositivePolarity:    false
  NumPreSample:        5
  NumPostSample:      10
  ADCThreshold:       10 # ADC threshold (absolute) above pedestal mean to fire a pulse
  NSigmaThreshold:     3 # ADC threshold (N*pedestal sigma) above pedestal mean to fire a pulse
  TailADCThreshold:    6 # ADC threshold (absolute) below which next pulse is allowed to fire
  TailNSigmaThreshold: 2 # ADC threshold (N*pedestal sigma) below which next pulse is allowed to fire
  EndADCThreshold:     2 # ADC threshold (absolute) at which the pulse ends
  EndNSigmaThreshold:  1 # ADC threshold (N*pedetal sigma) at which the pulse ends
  MinPulseWidth:       5 # The width of a pulse needs to be equal or larger than this to be recorded
  Verbosity:           false
} # icarus_opreco_hit_slidingwindow_201910


icarus_opreco_hit_cfd: @local::standard_algo_cfd
icarus_opreco_hit_cfd.Fraction:    0.9
icarus_opreco_hit_cfd.Delay:       2
icarus_opreco_hit_cfd.PeakThresh:  7.5
icarus_opreco_hit_cfd.StartThresh: 5.0
icarus_opreco_hit_cfd.EndThresh:   1.5

icarus_ophit: # some basic configuration
{
   module_type:    "OpHitFinder"
   GenModule:      "generator"
   InputModule:    "opdaq"
   InputLabels:    []
   ChannelMasks:   []
   HitThreshold:   0.2   # PE
   AreaToPE:       true  # Use area to calculate number of PEs
   SPEArea:        @local::SPE.Area # If AreaToPE is true, this number is
                         # used as single PE area (in ADC counts)
   SPEShift:       @local::SPE.Shift # Used by PhotonCalibratorStandard to compute
                         # PE = arae / SPEArea + SPEShift
   UseStartTime:   true  # record pulse start time rather than peak (max) time
   reco_man:       @local::standard_preco_manager
<<<<<<< HEAD
   HitAlgoPset:    @local::icarus_opreco_hit_slidingwindow_201910
   PedAlgoPset:    @local::icarus_opreco_pedestal_MC_DocDB24969
=======
   HitAlgoPset:    @local::icarus_opreco_hit_slidingwindow
   PedAlgoPset:    @local::icarus_opreco_pedestal_DocDB24969
>>>>>>> b143a3a5
}

icarus_ophitdebugger: @local::icarus_ophit
icarus_ophitdebugger.module_type: "FullOpHitFinder"
icarus_ophitdebugger.OutputFile:  "ophit_debug.root"

# this is the "standard" ICARUS configuration for MC optical hit reconstruction:
icarus_ophit_MC: @local::icarus_ophit
icarus_ophit_MC.InputModule: "opdaq"

icarus_ophitdebugger_MC: @local::icarus_ophit_MC
icarus_ophitdebugger_MC.module_type: "FullOpHitFinder"
icarus_ophitdebugger_MC.OutputFile:  "ophit_debug.root"

# this is the "standard" ICARUS configuration for data optical hit reconstruction:
icarus_ophit_data: @local::icarus_ophit
icarus_ophit_data.InputModule: "daqPMT"
<<<<<<< HEAD
icarus_ophit_data.PedAlgoPset.Threshold: 4.0
icarus_ophit_data.PedAlgoPset.MaxSigma: 4.0
icarus_ophit_data.PedAlgoPset.PedRangeMax: 15200
icarus_ophit_data.PedAlgoPset.PedRangeMin: 14640
icarus_ophit_data.HitAlgoPset.ADCThreshold: 10
icarus_ophit_data.HitAlgoPset.TailADCThreshold: 6
icarus_ophit_data.HitAlgoPset.EndADCThreshold: 2
icarus_ophit_data.HitAlgoPset.MinPulseWidth: 5
icarus_ophit_data.PedAlgoPset: @local::icarus_opreco_pedestal_DocDB24969
=======
>>>>>>> b143a3a5

icarus_ophitdebugger_data: @local::icarus_ophit_data
icarus_ophitdebugger_data.module_type: "FullOpHitFinder"
icarus_ophitdebugger_data.OutputFile:  "ophit_debug.root"


END_PROLOG<|MERGE_RESOLUTION|>--- conflicted
+++ resolved
@@ -29,7 +29,6 @@
 icarus_opreco_pedestal_rmsslider.NumPostSample:     20
 
 ##
-<<<<<<< HEAD
 ## ICARUS "old" baseline settings: see SBN DocDB 24969
 ## Labelled as "MC" here because at this time they appear to work better for MC.
 ##
@@ -48,8 +47,6 @@
 } # icarus_opreco_pedestal_MC_DocDB24969
 
 ##
-=======
->>>>>>> b143a3a5
 ## ICARUS tuning: see SBN DocDB 24969
 ##
 icarus_opreco_pedestal_DocDB24969: {
@@ -57,11 +54,7 @@
   SampleSize:              20    # unchanged
   NPrePostSamples:          5    # unchanged
   Threshold:                1.5  # was: 4
-<<<<<<< HEAD
   MaxSigma:                 5    # was: 4
-=======
-  MaxSigma:                 5    # was: 5
->>>>>>> b143a3a5
   DiffADCCounts:            2    # unchanged
   DiffBetweenGapsThreshold: 2    # unchanged
   PedRangeMax:          16000    # was: 15200
@@ -134,13 +127,8 @@
                          # PE = arae / SPEArea + SPEShift
    UseStartTime:   true  # record pulse start time rather than peak (max) time
    reco_man:       @local::standard_preco_manager
-<<<<<<< HEAD
    HitAlgoPset:    @local::icarus_opreco_hit_slidingwindow_201910
    PedAlgoPset:    @local::icarus_opreco_pedestal_MC_DocDB24969
-=======
-   HitAlgoPset:    @local::icarus_opreco_hit_slidingwindow
-   PedAlgoPset:    @local::icarus_opreco_pedestal_DocDB24969
->>>>>>> b143a3a5
 }
 
 icarus_ophitdebugger: @local::icarus_ophit
@@ -158,7 +146,6 @@
 # this is the "standard" ICARUS configuration for data optical hit reconstruction:
 icarus_ophit_data: @local::icarus_ophit
 icarus_ophit_data.InputModule: "daqPMT"
-<<<<<<< HEAD
 icarus_ophit_data.PedAlgoPset.Threshold: 4.0
 icarus_ophit_data.PedAlgoPset.MaxSigma: 4.0
 icarus_ophit_data.PedAlgoPset.PedRangeMax: 15200
@@ -168,8 +155,6 @@
 icarus_ophit_data.HitAlgoPset.EndADCThreshold: 2
 icarus_ophit_data.HitAlgoPset.MinPulseWidth: 5
 icarus_ophit_data.PedAlgoPset: @local::icarus_opreco_pedestal_DocDB24969
-=======
->>>>>>> b143a3a5
 
 icarus_ophitdebugger_data: @local::icarus_ophit_data
 icarus_ophitdebugger_data.module_type: "FullOpHitFinder"
