###
## This fhicl file modifies the standard stage 0 processing file to keep RawDigits
##
<<<<<<< HEAD
#include "stage0_run2_icarus.fcl"
=======
#include "stage0_icarus_driver_common.fcl"

process_name: stage0

## Define the path we'll execute
physics.path:     [ @sequence::icarus_stage0_data ]
physics.producers.daqPMTonbeam.module_type: DummyProducer # replaced with a no-op

## boiler plate...
physics.outana:        [ purityinfoana0, purityinfoana1 ]
physics.trigger_paths: [ path ]
physics.end_paths:     [ outana, streamROOT ]
>>>>>>> ec03389c

# Drop the artdaq format files on output, 
# Drop all output from the TPC decoder stage
# Drop all output from the 1D deconvolution stage
# Drop the recob::Wire output from the roifinder (but keep the ChannelROIs)
outputs.rootOutput.outputCommands:         ["keep *_*_*_*", "drop *_*_*_DAQ*", "drop recob::Wire*_daqTPCROI_*_*", "drop *_decon1droi_*_*", "drop recob::Wire*_roifinder_*_*" ]<|MERGE_RESOLUTION|>--- conflicted
+++ resolved
@@ -1,9 +1,7 @@
 ###
-## This fhicl file modifies the standard stage 0 processing file to keep RawDigits
+## This fhicl file is used to run "stage0" processing specifically for the case where all
+## TPC data is included in an artdaq data product from a single instance
 ##
-<<<<<<< HEAD
-#include "stage0_run2_icarus.fcl"
-=======
 #include "stage0_icarus_driver_common.fcl"
 
 process_name: stage0
@@ -16,10 +14,13 @@
 physics.outana:        [ purityinfoana0, purityinfoana1 ]
 physics.trigger_paths: [ path ]
 physics.end_paths:     [ outana, streamROOT ]
->>>>>>> ec03389c
 
 # Drop the artdaq format files on output, 
 # Drop all output from the TPC decoder stage
 # Drop all output from the 1D deconvolution stage
 # Drop the recob::Wire output from the roifinder (but keep the ChannelROIs)
-outputs.rootOutput.outputCommands:         ["keep *_*_*_*", "drop *_*_*_DAQ*", "drop recob::Wire*_daqTPCROI_*_*", "drop *_decon1droi_*_*", "drop recob::Wire*_roifinder_*_*" ]+outputs.rootOutput.outputCommands:         ["keep *_*_*_*", "drop *_*_*_DAQ*", "drop recob::Wire*_daqTPCROI_*_*", "drop *_decon1droi_*_*", "drop recob::Wire*_roifinder_*_*" ]
+
+## Modify the event selection for the purity analyzers
+physics.analyzers.purityinfoana0.SelectEvents:    [ path ]
+physics.analyzers.purityinfoana1.SelectEvents:    [ path ]