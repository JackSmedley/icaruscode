##
##  ICARUS definitions for the first stage of data processing
##  modeled on standard version
##

#include "services_common_icarus.fcl"

#include "decoderdefs_icarus.fcl"
#include "recowire_icarus.fcl"
#include "hitfindermodules_icarus.fcl"
#include "timing_icarus.fcl"
#include "icarus_ophitfinder.fcl"
#include "icarus_flashfinder.fcl"
#include "trigger_emulation_icarus.fcl"
#include "crt_decoderdefs_icarus.fcl"
#include "crthitproducer.fcl"
#include "wcls-decode-to-sig-base.fcl"
#include "icarus_FilterCRTPMTMatching.fcl"

BEGIN_PROLOG

### Analyzers employed during stage 0 processing ###
icarus_stage0_analyzers:
{
  purityinfoana0: { module_type:     "TPCPurityInfoAna"
                    PurityInfoLabel: "purityana0"
                    PrintInfo:       false
                    SelectEvents:    [ reco ]
                  }
  purityinfoana1: { module_type:     "TPCPurityInfoAna"
                    PurityInfoLabel: "purityana1"
                    PrintInfo:       false
                    SelectEvents:    [ reco ]
                  }
}

# set the name of our `extractPMTconfig` and `extractTriggerConfig` for our decoders
decodeTriggerV2.DecoderTool.TrigConfigLabel: triggerconfig
decodeTriggerV3.DecoderTool.TrigConfigLabel: triggerconfig
decodeTriggerAutodetect.DecoderTool.Decoders[0].ToolConfig.TrigConfigLabel: triggerconfig
decodeTriggerAutodetect.DecoderTool.Decoders[1].ToolConfig.TrigConfigLabel: triggerconfig
decodeTriggerAutodetect.DecoderTool.Decoders[2].ToolConfig.TrigConfigLabel: triggerconfig
decodePMT.PMTconfigTag: pmtconfig
decodePMT.TriggerTag:   daqTrigger

### This is the complete list of all producers! ###
icarus_stage0_producers:
{

  ### configuration extraction
  triggerconfig:                  @local::extractTriggerConfig
  pmtconfig:                      @local::extractPMTconfig

  ### Decoder definitions
  daqTPC:                         @local::decodeTPC

  daqTPCROI:                      @local::decodeTPCROI

  daqPMT:                         @local::decodePMT

  daqCRT:                         @local::crtdaq_icarus

  daqTrigger:                     @local::decodeTriggerAutodetect

  ### calwire producers
  decon1droi:                     @local::icarus_decon1droi

  ### wire-cell decon producers
  decon2droi:                     @local::standard_wirecell_sigproc
  decon2droiEE:                   @local::standard_wirecell_sigproc
  decon2droiEW:                   @local::standard_wirecell_sigproc
  decon2droiWE:                   @local::standard_wirecell_sigproc
  decon2droiWW:                   @local::standard_wirecell_sigproc

  ### ROI finding on complete deconvolved waveforms
  roifinder:                      @local::icarus_roifinder
  roifinder2d:                    @local::icarus_roifinder

  ### TPC hit-finder producers
  gaushitTPCWW:                   @local::gaus_hitfinder_icarus
  gaushitTPCWE:                   @local::gaus_hitfinder_icarus
  gaushitTPCEW:                   @local::gaus_hitfinder_icarus
  gaushitTPCEE:                   @local::gaus_hitfinder_icarus

  gaushit2dTPCWW:                 @local::gaus_hitfinder_icarus
  gaushit2dTPCWE:                 @local::gaus_hitfinder_icarus
  gaushit2dTPCEW:                 @local::gaus_hitfinder_icarus
  gaushit2dTPCEE:                 @local::gaus_hitfinder_icarus

  ### CRT hit finder producer
  crthit:                         @local::standard_crthitproducer	

  ### trigger emulation foundation
  pmtconfigbaselines:             @local::icarus_pmtconfigbaselines
  pmtthr:                         @local::icarus_pmtdiscriminatethr
  
  ### Optical hit finder
  ophituncorrected:               @local::icarus_ophit_data
  ophit:                          @local::icarus_ophit_timing_correction
  ophitfulluncorrected:           @local::icarus_ophitdebugger_data
  ophitfull:                      @local::icarus_ophit_timing_correction
  opflashCryoE:                   @local::ICARUSSimpleFlashDataCryoE
  opflashCryoW:                   @local::ICARUSSimpleFlashDataCryoW

  daqPMTonbeam:                   @local::copyPMTonBeam

  ### Purity monitoring
  purityana0:                     { module_type: "ICARUSPurityDQM" }
  purityana1:                     { module_type: "ICARUSPurityDQM" }
}

icarus_stage0_filters:
{
  #
  # Note that these filters are holdovers from early "Run 0" and "Run 1" data taking and are 
  # generally no longer used. We are maintaining here now just in case but assume they will be
  # deprecated in the future. 
  #
   flashfilterBNB: { module_type:         "FilterOpFlash" 
                     OpFlashProducerList: ["opflashCryoE","opflashCryoW"] 
#                     WindowStartTime:     -1489.6 # -1489.4 - 0.2us safe margin
#                     WindowEndTime:       -1487.6 # -1487.8 + 0.2us safe margin
#                     WindowStartTime:     -1490.8 # 9.6 us - 1500 us offset - 0.4us safe margin
#                     WindowEndTime:       -1488.4 # 11.2 -1500 us offset + 0.4us safe margin
                     WindowStartTime:     -0.2 # Gate is now recentered by Gianluca/Andrea
                     WindowEndTime:        1.8 
                   }
   flashfilterNuMI: { module_type:         "FilterOpFlash" 
                      OpFlashProducerList: ["opflashCryoE","opflashCryoW"] 
                      WindowStartTime:     -0.2 
                      WindowEndTime:        9.8 
                    }

   triggerfilterBNB:       {  module_type:        "TriggerTypeFilter"
                              TriggerDataLabel:   "daqTrigger"
                              TriggerType:        "BNB"
                           }

   triggerfilterNuMI:      {  module_type:        "TriggerTypeFilter"
                              TriggerDataLabel:   "daqTrigger"
                              TriggerType:        "NuMI"
                           }

   triggerfilterOffbeamBNB:  {  module_type:        "TriggerTypeFilter"
                                TriggerDataLabel:   "daqTrigger"
                                TriggerType:        "OffbeamBNB"
                             }

   triggerfilterOffbeamNuMI: {  module_type:        "TriggerTypeFilter"
                                TriggerDataLabel:   "daqTrigger"
                                TriggerType:        "OffbeamNuMI"
                             }


   triggerfilterUnknown:  {  module_type:        "TriggerTypeFilter"
                             TriggerDataLabel:   "daqTrigger"
                             TriggerType:        "Unknown"
                          }

   crtpmtmatchingfilter: @local::icarus_FilterCRTPMTMatching
}


### Below are a list of convenient sequences that can be used for production/typical users. ###

icarus_stage0_trigger_BNB:          [ triggerconfig,
                                      daqTrigger,
                                      triggerfilterBNB 
                                    ]
 
icarus_stage0_trigger_NuMI:         [ triggerconfig,
                                      daqTrigger,
                                      triggerfilterNuMI 
                                    ]
 
icarus_stage0_trigger_OffbeamBNB:   [ triggerconfig,
                                      daqTrigger,
                                      triggerfilterOffbeamBNB 
                                    ]

icarus_stage0_trigger_OffbeamNuMI:  [ triggerconfig,
                                      daqTrigger,
                                      triggerfilterOffbeamNuMI 
                                    ]

icarus_stage0_trigger_Unknown:      [ triggerconfig,
                                      daqTrigger,
                                      triggerfilterUnknown
                                    ]

icarus_stage0_multiTPC_TPC:         [ decon1droi,
                                      roifinder
                                    ]

icarus_stage0_multiTPC_2d_TPC:      [ decon1droi,
                                      roifinder,
                                      decon2droiEE,
                                      decon2droiEW,
                                      decon2droiWE,
                                      decon2droiWW,
                                      roifinder2d
                                    ]

icarus_stage0_EastHits_TPC:         [ gaushitTPCEW,
                                      gaushitTPCEE
                                    ]

icarus_stage0_WestHits_TPC:         [ gaushitTPCWW,
                                      gaushitTPCWE
                                    ]

icarus_stage0_EastHits2d_TPC:       [ gaushit2dTPCEW,
                                      gaushit2dTPCEE
                                    ]

icarus_stage0_WestHits2d_TPC:       [ gaushit2dTPCWW,
                                      gaushit2dTPCWE
                                    ]

icarus_purity_monitor:              [
                                      purityana0,
                                      purityana1
                                    ]

icarus_stage0_PMT:                  [ triggerconfig,
                                      daqTrigger,
                                      pmtconfig,
                                      daqPMT,
                                      pmtconfigbaselines,
                                      pmtthr,
                                      ophituncorrected,
                                      ophit,
                                      opflashCryoE,
                                      opflashCryoW,
                                      daqPMTonbeam
                                    ]

icarus_stage0_PMT_BNB:              [ @sequence::icarus_stage0_PMT,
                                      flashfilterBNB
                                    ]
 
icarus_stage0_PMT_NuMI:             [ @sequence::icarus_stage0_PMT,
                                      flashfilterNuMI
                                    ]
 
icarus_stage0_multiTPC:             [ @sequence::icarus_stage0_multiTPC_TPC,
                                      @sequence::icarus_stage0_EastHits_TPC,
                                      @sequence::icarus_stage0_WestHits_TPC,
                                      @sequence::icarus_purity_monitor
                                    ]
 
icarus_stage0_2d_multiTPC:          [ @sequence::icarus_stage0_multiTPC_2d_TPC,
                                      @sequence::icarus_stage0_EastHits_TPC,
                                      @sequence::icarus_stage0_WestHits_TPC,
                                      @sequence::icarus_stage0_EastHits2d_TPC,
                                      @sequence::icarus_stage0_WestHits2d_TPC,
                                      @sequence::icarus_purity_monitor
                                    ]
 
icarus_stage0_CRT:                  [
                                      daqCRT,
                                      crthit
                                    ]
 
icarus_stage0_data:                 [
                                      @sequence::icarus_stage0_PMT, 
                                      @sequence::icarus_stage0_CRT,
                                      daqTPCROI, 
                                      @sequence::icarus_stage0_multiTPC
                                    ]
 
icarus_stage0_2d_data:              [
                                      @sequence::icarus_stage0_PMT, 
                                      @sequence::icarus_stage0_CRT,
                                      daqTPCROI, 
                                      @sequence::icarus_stage0_2d_multiTPC
                                    ]
 
icarus_stage0_data_crtpmtfilter:    [
                                      @sequence::icarus_stage0_PMT, 
                                      @sequence::icarus_stage0_CRT,
                                      crtpmtmatchingfilter,
                                      daqTPCROI, 
                                      @sequence::icarus_stage0_multiTPC
                                    ]

icarus_stage0_2d_data_crtpmtfilter: [
                                      @sequence::icarus_stage0_PMT, 
                                      @sequence::icarus_stage0_CRT,
                                      crtpmtmatchingfilter,
                                      daqTPCROI, 
                                      @sequence::icarus_stage0_2d_multiTPC
                                    ]

### Below we include overrides for the modules above

physics.producers.daqTrigger.DecoderTool.TrigConfigLabel:                                      triggerconfig

### Handle multiple TPC readout with single instances
icarus_stage0_producers.daqTPC.FragmentsLabelVec:                                              ["daq:PHYSCRATEDATATPCWW","daq:PHYSCRATEDATATPCWE","daq:PHYSCRATEDATATPCEW","daq:PHYSCRATEDATATPCEE"]
icarus_stage0_producers.daqTPCROI.FragmentsLabelVec:                                           ["daq:PHYSCRATEDATATPCWW","daq:PHYSCRATEDATATPCWE","daq:PHYSCRATEDATATPCEW","daq:PHYSCRATEDATATPCEE"]

### Set up for the 1D deconvolution - turn OFF ROI finding
icarus_stage0_producers.decon1droi.RawDigitLabelVec:                                           ["daqTPCROI:PHYSCRATEDATATPCWW","daqTPCROI:PHYSCRATEDATATPCWE","daqTPCROI:PHYSCRATEDATATPCEW","daqTPCROI:PHYSCRATEDATATPCEE"]
icarus_stage0_producers.decon1droi.ROIFinderToolVec.ROIFinderToolPlane0:                       @local::icarus_noproifinder_0
icarus_stage0_producers.decon1droi.ROIFinderToolVec.ROIFinderToolPlane1:                       @local::icarus_noproifinder_1
icarus_stage0_producers.decon1droi.ROIFinderToolVec.ROIFinderToolPlane2:                       @local::icarus_noproifinder_2

### Set up for the 2D deconvolution
icarus_stage0_producers.decon2droi.wcls_main.inputers:                                         ["wclsRawFrameSource:rfsrc0"]
icarus_stage0_producers.decon2droi.wcls_main.outputers:                                        ["wclsFrameSaver:spsaver0"]
icarus_stage0_producers.decon2droi.wcls_main.params.raw_input_label:                           "daqTPC"
icarus_stage0_producers.decon2droi.wcls_main.params.tpc_volume_label:                          0
icarus_stage0_producers.decon2droi.wcls_main.params.signal_output_form:                        "dense"

icarus_stage0_producers.decon2droiEE.wcls_main.inputers:                                       ["wclsRawFrameSource:rfsrc0"]
icarus_stage0_producers.decon2droiEE.wcls_main.outputers:                                      ["wclsFrameSaver:spsaver0"]
icarus_stage0_producers.decon2droiEE.wcls_main.params.raw_input_label:                         "daqTPCROI:PHYSCRATEDATATPCEE"
icarus_stage0_producers.decon2droiEE.wcls_main.params.tpc_volume_label:                        0
icarus_stage0_producers.decon2droiEE.wcls_main.params.signal_output_form:                      "dense"

icarus_stage0_producers.decon2droiEW.wcls_main.inputers:                                       ["wclsRawFrameSource:rfsrc1"]
icarus_stage0_producers.decon2droiEW.wcls_main.outputers:                                      ["wclsFrameSaver:spsaver1"]
icarus_stage0_producers.decon2droiEW.wcls_main.params.raw_input_label:                         "daqTPCROI:PHYSCRATEDATATPCEW"
icarus_stage0_producers.decon2droiEW.wcls_main.params.tpc_volume_label:                        1
icarus_stage0_producers.decon2droiEW.wcls_main.params.signal_output_form:                      "dense"

icarus_stage0_producers.decon2droiWE.wcls_main.inputers:                                       ["wclsRawFrameSource:rfsrc2"]
icarus_stage0_producers.decon2droiWE.wcls_main.outputers:                                      ["wclsFrameSaver:spsaver2"]
icarus_stage0_producers.decon2droiWE.wcls_main.params.raw_input_label:                         "daqTPCROI:PHYSCRATEDATATPCWE"
icarus_stage0_producers.decon2droiWE.wcls_main.params.tpc_volume_label:                        2
icarus_stage0_producers.decon2droiWE.wcls_main.params.signal_output_form:                      "dense"

icarus_stage0_producers.decon2droiWW.wcls_main.inputers:                                       ["wclsRawFrameSource:rfsrc3"]
icarus_stage0_producers.decon2droiWW.wcls_main.outputers:                                      ["wclsFrameSaver:spsaver3"]
icarus_stage0_producers.decon2droiWW.wcls_main.params.raw_input_label:                         "daqTPCROI:PHYSCRATEDATATPCWW"
icarus_stage0_producers.decon2droiWW.wcls_main.params.tpc_volume_label:                        3
icarus_stage0_producers.decon2droiWW.wcls_main.params.signal_output_form:                      "dense"

### Set up to output ROIs from full waveforms
icarus_stage0_producers.roifinder.WireModuleLabelVec:                                          ["decon1droi:PHYSCRATEDATATPCWW","decon1droi:PHYSCRATEDATATPCWE","decon1droi:PHYSCRATEDATATPCEW","decon1droi:PHYSCRATEDATATPCEE"]
icarus_stage0_producers.roifinder.OutInstanceLabelVec:                                         ["PHYSCRATEDATATPCWW","PHYSCRATEDATATPCWE","PHYSCRATEDATATPCEW","PHYSCRATEDATATPCEE"]
icarus_stage0_producers.roifinder.OutputMorphed:                                               false

icarus_stage0_producers.roifinder2d.ROIFinderToolVec:                                          { ROIFinderPlane0: @local::decoderroifinder_0
                                                                                                 ROIFinderPlane1: @local::decoderroifinder_1
                                                                                                 ROIFinderPlane2: @local::decoderroifinder_2
                                                                                               }
icarus_stage0_producers.roifinder2d.ROIFinderToolVec.ROIFinderPlane0.ROILabelVec:              ["roifinder:PHYSCRATEDATATPCWW","roifinder:PHYSCRATEDATATPCWE","roifinder:PHYSCRATEDATATPCEW","roifinder:PHYSCRATEDATATPCEE"]
icarus_stage0_producers.roifinder2d.ROIFinderToolVec.ROIFinderPlane1.ROILabelVec:              ["roifinder:PHYSCRATEDATATPCWW","roifinder:PHYSCRATEDATATPCWE","roifinder:PHYSCRATEDATATPCEW","roifinder:PHYSCRATEDATATPCEE"]
icarus_stage0_producers.roifinder2d.ROIFinderToolVec.ROIFinderPlane2.ROILabelVec:              ["roifinder:PHYSCRATEDATATPCWW","roifinder:PHYSCRATEDATATPCWE","roifinder:PHYSCRATEDATATPCEW","roifinder:PHYSCRATEDATATPCEE"]
icarus_stage0_producers.roifinder2d.WireModuleLabelVec:                                        ["decon2droiWW:looseLf","decon2droiWE:looseLf","decon2droiEW:looseLf","decon2droiEE:looseLf"]
icarus_stage0_producers.roifinder2d.OutInstanceLabelVec:                                       ["PHYSCRATEDATATPCWW","PHYSCRATEDATATPCWE","PHYSCRATEDATATPCEW","PHYSCRATEDATATPCEE"]
icarus_stage0_producers.roifinder2d.OutputMorphed:                                             false

### Set up hit finding for multiple TPC readout
icarus_stage0_producers.gaushitTPCWW.CalDataModuleLabel:                                       "roifinder:PHYSCRATEDATATPCWW"
icarus_stage0_producers.gaushitTPCWE.CalDataModuleLabel:                                       "roifinder:PHYSCRATEDATATPCWE"
icarus_stage0_producers.gaushitTPCEW.CalDataModuleLabel:                                       "roifinder:PHYSCRATEDATATPCEW"
icarus_stage0_producers.gaushitTPCEE.CalDataModuleLabel:                                       "roifinder:PHYSCRATEDATATPCEE"

icarus_stage0_producers.gaushitTPCWW.HitFinderToolVec.CandidateHitsPlane0:                     @local::candhitfinder_standard      # Sets hit finding for plane 0
icarus_stage0_producers.gaushitTPCWW.HitFinderToolVec.CandidateHitsPlane0.Plane:               0
icarus_stage0_producers.gaushitTPCWW.HitFinderToolVec.CandidateHitsPlane0.RoiThreshold:        9.
icarus_stage0_producers.gaushitTPCWW.HitFinderToolVec.CandidateHitsPlane1:                     @local::candhitfinder_standard      # Sets hit finding for plane 1
icarus_stage0_producers.gaushitTPCWW.HitFinderToolVec.CandidateHitsPlane1.Plane:               1
icarus_stage0_producers.gaushitTPCWW.HitFinderToolVec.CandidateHitsPlane1.RoiThreshold:        9.5
icarus_stage0_producers.gaushitTPCWW.HitFinderToolVec.CandidateHitsPlane2:                     @local::candhitfinder_standard      # Sets hit finding for plane 2
icarus_stage0_producers.gaushitTPCWW.HitFinderToolVec.CandidateHitsPlane2.Plane:               2
icarus_stage0_producers.gaushitTPCWW.HitFinderToolVec.CandidateHitsPlane2.RoiThreshold:        9.

icarus_stage0_producers.gaushitTPCWE.HitFinderToolVec.CandidateHitsPlane0:                     @local::candhitfinder_standard      # Sets hit finding for plane 0
icarus_stage0_producers.gaushitTPCWE.HitFinderToolVec.CandidateHitsPlane0.Plane:               0
icarus_stage0_producers.gaushitTPCWE.HitFinderToolVec.CandidateHitsPlane0.RoiThreshold:        9.
icarus_stage0_producers.gaushitTPCWE.HitFinderToolVec.CandidateHitsPlane1:                     @local::candhitfinder_standard      # Sets hit finding for plane 1
icarus_stage0_producers.gaushitTPCWE.HitFinderToolVec.CandidateHitsPlane1.Plane:               1
icarus_stage0_producers.gaushitTPCWE.HitFinderToolVec.CandidateHitsPlane1.RoiThreshold:        9.5
icarus_stage0_producers.gaushitTPCWE.HitFinderToolVec.CandidateHitsPlane2:                     @local::candhitfinder_standard      # Sets hit finding for plane 2
icarus_stage0_producers.gaushitTPCWE.HitFinderToolVec.CandidateHitsPlane2.Plane:               2
icarus_stage0_producers.gaushitTPCWE.HitFinderToolVec.CandidateHitsPlane2.RoiThreshold:        9.

icarus_stage0_producers.gaushitTPCEW.HitFinderToolVec.CandidateHitsPlane0:                     @local::candhitfinder_standard      # Sets hit finding for plane 0
icarus_stage0_producers.gaushitTPCEW.HitFinderToolVec.CandidateHitsPlane0.Plane:               0
icarus_stage0_producers.gaushitTPCEW.HitFinderToolVec.CandidateHitsPlane0.RoiThreshold:        9.
icarus_stage0_producers.gaushitTPCEW.HitFinderToolVec.CandidateHitsPlane1:                     @local::candhitfinder_standard      # Sets hit finding for plane 1
icarus_stage0_producers.gaushitTPCEW.HitFinderToolVec.CandidateHitsPlane1.Plane:               1
icarus_stage0_producers.gaushitTPCEW.HitFinderToolVec.CandidateHitsPlane1.RoiThreshold:        9.5
icarus_stage0_producers.gaushitTPCEW.HitFinderToolVec.CandidateHitsPlane2:                     @local::candhitfinder_standard      # Sets hit finding for plane 2
icarus_stage0_producers.gaushitTPCEW.HitFinderToolVec.CandidateHitsPlane2.Plane:               2
icarus_stage0_producers.gaushitTPCEW.HitFinderToolVec.CandidateHitsPlane2.RoiThreshold:        9.

icarus_stage0_producers.gaushitTPCEE.HitFinderToolVec.CandidateHitsPlane0:                     @local::candhitfinder_standard      # Sets hit finding for plane 0
icarus_stage0_producers.gaushitTPCEE.HitFinderToolVec.CandidateHitsPlane0.Plane:               0
icarus_stage0_producers.gaushitTPCEE.HitFinderToolVec.CandidateHitsPlane0.RoiThreshold:        9.
icarus_stage0_producers.gaushitTPCEE.HitFinderToolVec.CandidateHitsPlane1:                     @local::candhitfinder_standard      # Sets hit finding for plane 1
icarus_stage0_producers.gaushitTPCEE.HitFinderToolVec.CandidateHitsPlane1.Plane:               1
icarus_stage0_producers.gaushitTPCEE.HitFinderToolVec.CandidateHitsPlane1.RoiThreshold:        9.5
icarus_stage0_producers.gaushitTPCEE.HitFinderToolVec.CandidateHitsPlane2:                     @local::candhitfinder_standard      # Sets hit finding for plane 2
icarus_stage0_producers.gaushitTPCEE.HitFinderToolVec.CandidateHitsPlane2.Plane:               2
icarus_stage0_producers.gaushitTPCEE.HitFinderToolVec.CandidateHitsPlane2.RoiThreshold:        9.

icarus_stage0_producers.gaushit2dTPCWW.CalDataModuleLabel:                                     "roifinder:PHYSCRATEDATATPCWW"
icarus_stage0_producers.gaushit2dTPCWE.CalDataModuleLabel:                                     "roifinder:PHYSCRATEDATATPCWE"
icarus_stage0_producers.gaushit2dTPCEW.CalDataModuleLabel:                                     "roifinder:PHYSCRATEDATATPCEW"
icarus_stage0_producers.gaushit2dTPCEE.CalDataModuleLabel:                                     "roifinder:PHYSCRATEDATATPCEE"

icarus_stage0_producers.gaushit2dTPCWW.HitFinderToolVec.CandidateHitsPlane0:                   @local::candhitfinder_standard      # Sets hit finding for plane 0
icarus_stage0_producers.gaushit2dTPCWW.HitFinderToolVec.CandidateHitsPlane0.Plane:             0
icarus_stage0_producers.gaushit2dTPCWW.HitFinderToolVec.CandidateHitsPlane0.RoiThreshold:      9.
icarus_stage0_producers.gaushit2dTPCWW.HitFinderToolVec.CandidateHitsPlane1:                   @local::candhitfinder_standard      # Sets hit finding for plane 1
icarus_stage0_producers.gaushit2dTPCWW.HitFinderToolVec.CandidateHitsPlane1.Plane:             1
icarus_stage0_producers.gaushit2dTPCWW.HitFinderToolVec.CandidateHitsPlane1.RoiThreshold:      9.5
icarus_stage0_producers.gaushit2dTPCWW.HitFinderToolVec.CandidateHitsPlane2:                   @local::candhitfinder_standard      # Sets hit finding for plane 2
icarus_stage0_producers.gaushit2dTPCWW.HitFinderToolVec.CandidateHitsPlane2.Plane:             2
icarus_stage0_producers.gaushit2dTPCWW.HitFinderToolVec.CandidateHitsPlane2.RoiThreshold:      9.

icarus_stage0_producers.gaushit2dTPCWE.HitFinderToolVec.CanditeHitsPlane0:                   @local::candhitfinder_standard      # Sets hit finding for plane 0
icarus_stage0_producers.gaushit2dTPCWE.HitFinderToolVec.CandidateHitsPlane0.Plane:             0
icarus_stage0_producers.gaushit2dTPCWE.HitFinderToolVec.CandidateHitsPlane0.RoiThreshold:      9.
icarus_stage0_producers.gaushit2dTPCWE.HitFinderToolVec.CandidateHitsPlane1:                   @local::candhitfinder_standard      # Sets hit finding for plane 1
icarus_stage0_producers.gaushit2dTPCWE.HitFinderToolVec.CandidateHitsPlane1.Plane:             1
icarus_stage0_producers.gaushit2dTPCWE.HitFinderToolVec.CandidateHitsPlane1.RoiThreshold:      9.5
icarus_stage0_producers.gaushit2dTPCWE.HitFinderToolVec.CandidateHitsPlane2:                   @local::candhitfinder_standard      # Sets hit finding for plane 2
icarus_stage0_producers.gaushit2dTPCWE.HitFinderToolVec.CandidateHitsPlane2.Plane:             2
icarus_stage0_producers.gaushit2dTPCWE.HitFinderToolVec.CandidateHitsPlane2.RoiThreshold:      9.

icarus_stage0_producers.gaushit2dTPCEW.HitFinderToolVec.CanditeHitsPlane0:                   @local::candhitfinder_standard      # Sets hit finding for plane 0
icarus_stage0_producers.gaushit2dTPCEW.HitFinderToolVec.CandidateHitsPlane0.Plane:             0
icarus_stage0_producers.gaushit2dTPCEW.HitFinderToolVec.CandidateHitsPlane0.RoiThreshold:      9.
icarus_stage0_producers.gaushit2dTPCEW.HitFinderToolVec.CandidateHitsPlane1:                   @local::candhitfinder_standard      # Sets hit finding for plane 1
icarus_stage0_producers.gaushit2dTPCEW.HitFinderToolVec.CandidateHitsPlane1.Plane:             1
icarus_stage0_producers.gaushit2dTPCEW.HitFinderToolVec.CandidateHitsPlane1.RoiThreshold:      9.5
icarus_stage0_producers.gaushit2dTPCEW.HitFinderToolVec.CandidateHitsPlane2:                   @local::candhitfinder_standard      # Sets hit finding for plane 2
icarus_stage0_producers.gaushit2dTPCEW.HitFinderToolVec.CandidateHitsPlane2.Plane:             2
icarus_stage0_producers.gaushit2dTPCEW.HitFinderToolVec.CandidateHitsPlane2.RoiThreshold:      9.

icarus_stage0_producers.gaushit2dTPCEE.HitFinderToolVec.CanditeHitsPlane0:                   @local::candhitfinder_standard      # Sets hit finding for plane 0
icarus_stage0_producers.gaushit2dTPCEE.HitFinderToolVec.CandidateHitsPlane0.Plane:             0
icarus_stage0_producers.gaushit2dTPCEE.HitFinderToolVec.CandidateHitsPlane0.RoiThreshold:      9.
icarus_stage0_producers.gaushit2dTPCEE.HitFinderToolVec.CandidateHitsPlane1:                   @local::candhitfinder_standard      # Sets hit finding for plane 1
icarus_stage0_producers.gaushit2dTPCEE.HitFinderToolVec.CandidateHitsPlane1.Plane:             1
icarus_stage0_producers.gaushit2dTPCEE.HitFinderToolVec.CandidateHitsPlane1.RoiThreshold:      9.5
icarus_stage0_producers.gaushit2dTPCEE.HitFinderToolVec.CandidateHitsPlane2:                   @local::candhitfinder_standard      # Sets hit finding for plane 2
icarus_stage0_producers.gaushit2dTPCEE.HitFinderToolVec.CandidateHitsPlane2.Plane:             2
icarus_stage0_producers.gaushit2dTPCEE.HitFinderToolVec.CandidateHitsPlane2.RoiThreshold:      9.

###
### Optical detector
###
icarus_stage0_producers.ophit.InputLabels:                                                     [ "ophituncorrected" ]
icarus_stage0_producers.ophitfull.InputLabels:                                                 [ "ophitfulluncorrected" ]

### Default purity monitor settings (single TPC readout assumed)
icarus_stage0_producers.purityana0.RawModuleLabel:                                             ["daqTPCROI:PHYSCRATEDATATPCWW","daqTPCROI:PHYSCRATEDATATPCWE","daqTPCROI:PHYSCRATEDATATPCEW","daqTPCROI:PHYSCRATEDATATPCEE"]
icarus_stage0_producers.purityana0.ValoreTauFCL:                                               600000.
icarus_stage0_producers.purityana0.CryostatFCL:                                                0
icarus_stage0_producers.purityana0.PlaneFCL:                                                   2
icarus_stage0_producers.purityana0.ThresholdFCL:                                               3
icarus_stage0_producers.purityana0.PersistPurityInfo:                                          false
icarus_stage0_producers.purityana0.FillAnaTuple:                                               false
icarus_stage0_producers.purityana0.PersistPurityInfo:                                          false
icarus_stage0_producers.purityana0.FillAnaTuple:                                               false

icarus_stage0_producers.purityana1.RawModuleLabel:                                             ["daqTPCROI:PHYSCRATEDATATPCWW","daqTPCROI:PHYSCRATEDATATPCWE","daqTPCROI:PHYSCRATEDATATPCEW","daqTPCROI:PHYSCRATEDATATPCEE"]
icarus_stage0_producers.purityana1.ValoreTauFCL:                                               600000.
icarus_stage0_producers.purityana1.CryostatFCL:                                                1
icarus_stage0_producers.purityana1.PlaneFCL:                                                   2
icarus_stage0_producers.purityana1.ThresholdFCL:                                               3
icarus_stage0_producers.purityana1.PersistPurityInfo:                                          false
icarus_stage0_producers.purityana1.FillAnaTuple:                                               false
icarus_stage0_producers.purityana1.PersistPurityInfo:                                          false
icarus_stage0_producers.purityana1.FillAnaTuple:                                               false

<<<<<<< HEAD
icarus_stage0_producers.triggerconfig.TriggerFragmentType:				       ICARUSTriggerV3

icarus_stage0_producers.daqPMTonbeam.Waveforms: daqPMT

=======
>>>>>>> bba5bfd6
END_PROLOG<|MERGE_RESOLUTION|>--- conflicted
+++ resolved
@@ -471,11 +471,8 @@
 icarus_stage0_producers.purityana1.PersistPurityInfo:                                          false
 icarus_stage0_producers.purityana1.FillAnaTuple:                                               false
 
-<<<<<<< HEAD
 icarus_stage0_producers.triggerconfig.TriggerFragmentType:				       ICARUSTriggerV3
 
 icarus_stage0_producers.daqPMTonbeam.Waveforms: daqPMT
 
-=======
->>>>>>> bba5bfd6
 END_PROLOG