##
##  ICARUS definitions for the second stage (stage1) of data processing
##  modeled on standard version
##

#include "services_common_icarus.fcl"

#include "cluster_icarus.fcl"
#include "trackfindermodules_icarus.fcl"
#include "showerfindermodules_icarus.fcl"
#include "icarus_flashfinder.fcl"
#include "icarus_trackcalo_skimmer.fcl"
#include "icarus_opana_modules.fcl"
#include "icarus_FilterNumberTPCHits.fcl"
### JCZ: Add simple flashmatch to this area
#include "flashmatch_simple_icarus.fcl"
#include "crttrackproducer_icarus.fcl"
#include "crtbacktracker_icarus.fcl"
#include "crtt0matchingalg_icarus.fcl"
#include "crtt0producer_icarus.fcl"
#include "supera_modules.fcl"

BEGIN_PROLOG

### This is the complete list of all producers! ###
icarus_stage1_producers:
{
  ### Cluster3D
  cluster3DCryoW:                 @local::icarus_cluster3d
  cluster3DCryoE:                 @local::icarus_cluster3d

  ### pandora
  pandoraGausCryoW:               @local::icarus_pandora
  pandoraTrackGausCryoW:          @local::icarus_pandoraTrackCreation
  pandoraGausCryoE:               @local::icarus_pandora
  pandoraTrackGausCryoE:          @local::icarus_pandoraTrackCreation

  ### PM algorithm for pandora
  pandoraKalmanTrackGausCryoW:    @local::icarus_pandora_kalmantrack
  pandoraKalmanTrackGausCryoE:    @local::icarus_pandora_kalmantrack

  ### Showers
  SBNShowerGausCryoW:             @local::icarus_pandorashower_3dTraj
  SBNShowerGausCryoE:             @local::icarus_pandorashower_3dTraj

  # pandora CALO and PID
#  pandoraGausCaloCryoW:		      @local::icarus_calomc
#  pandoraGausPidCryoW:		        @local::icarus_chi2pid
#  pandoraGausCaloCryoE:		      @local::icarus_calomc
#  pandoraGausPidCryoE:		        @local::icarus_chi2pid

  # Placeholder uncalibrated calorimetry
  caloskimCalorimetryCryoE:       @local::caloskim_calorimetry
  caloskimCalorimetryCryoW:       @local::caloskim_calorimetry

  ## Attempt to include simple flash matching here
  ## Simple Flash Matching, right now cryo0 and 1 are identical
  fmatchCryoE:                    @local::icarus_simple_flashmatch_0
  fmatchCryoW:                    @local::icarus_simple_flashmatch_1

 ## crt producer
  crttrack:          @local::standard_crttrackproducer
  CRTT0Matching:     @local::standard_crtt0producer
}

icarus_stage1_filters:
{
   flashfilter: { module_type: "FilterOpFlash" 
                  OpFlashProducerList: ["opflashCryoW","opflashCryoE"] 
#                  WindowStartTime: -1489.6 # -1489.4 - 0.2us safe margin
#                  WindowEndTime:   -1487.6 # -1487.8 + 0.2us safe margin
                  WindowStartTime: -1490.8 # 9.6 us - 1500 us offset - 0.4us safe margin
                  WindowEndTime:   -1488.4 # 11.2 -1500 us offset + 0.4us safe margin
                }

   TPCHitFilterCryoW: @local::icarus_FilterNumberTPCHits
   TPCHitFilterCryoE: @local::icarus_FilterNumberTPCHits
}

icarus_stage1_analyzers:
{
<<<<<<< HEAD
  caloskimE:      @local::caloskim_cryoe_nodigits_goldentracks
  caloskimW:      @local::caloskim_cryow_nodigits_goldentracks
=======
  caloskimE: @local::caloskim_cryoe_goldentracks_not0
  caloskimW: @local::caloskim_cryow_goldentracks_not0
>>>>>>> 3e8db53f
  simpleLightAna: @local::ICARUSFlashAssAna
  supera:         @local::icarus_supera_data
 }

icarus_stage1_analyzers.caloskimE.SelectEvents: [reco]
icarus_stage1_analyzers.caloskimE.CALOproducer: caloskimCalorimetryCryoE 
icarus_stage1_analyzers.caloskimE.SilenceMissingDataProducts: true

icarus_stage1_analyzers.caloskimW.SelectEvents: [reco]
icarus_stage1_analyzers.caloskimW.CALOproducer: caloskimCalorimetryCryoW 
icarus_stage1_analyzers.caloskimW.SilenceMissingDataProducts: true

### Below are a list of convenient sequences that can be used for production/typical users. ###

# Set up the standard analysis chain
icarus_analysis_modules:           [  caloskimE 
                                     ,caloskimW 
                                     ,simpleLightAna
                                     ,supera 
                                   ]

# Set up filtering of cluster3D hits by cryostat
icarus_filter_cluster3DCryoW:      [ cluster3DCryoW,
                                     TPCHitFilterCryoW
                                   ]

icarus_filter_cluster3DCryoE:      [ cluster3DCryoE,
                                     TPCHitFilterCryoE
                                   ]

icarus_filter_cluster3D:           [ @sequence::icarus_filter_cluster3DCryoW,
                                     @sequence::icarus_filter_cluster3DCryoE
                                   ]

icarus_reco_cluster3DCryoW:        [ cluster3DCryoW ]

icarus_reco_cluster3DCryoE:        [ cluster3DCryoE ]

icarus_reco_pandoraGausCryoW:      [ pandoraGausCryoW,
                                     pandoraTrackGausCryoW,
                                     pandoraKalmanTrackGausCryoW,
                                     SBNShowerGausCryoW
                                   ]

icarus_reco_pandoraGausCryoE:      [ pandoraGausCryoE,
                                     pandoraTrackGausCryoE,
                                     pandoraKalmanTrackGausCryoE,
                                     SBNShowerGausCryoE
                                   ]

icarus_reco_Gauss_CryoW:           [ 
                                     @sequence::icarus_reco_cluster3DCryoW,
                                     @sequence::icarus_reco_pandoraGausCryoW
                                   ]

icarus_reco_Gauss_CryoE:           [ 
                                     @sequence::icarus_reco_cluster3DCryoE,
                                     @sequence::icarus_reco_pandoraGausCryoE
                                   ]

icarus_pandora_Gauss:              [
                                     @sequence::icarus_reco_pandoraGausCryoE,
                                     @sequence::icarus_reco_pandoraGausCryoW
                                   ]

#Add flash matching
icarus_reco_fm:                    [ fmatchCryoE,
                                     fmatchCryoW ]

icarus_crttrack:                   [crttrack]

icarus_crtt0match:                 [CRTT0Matching]

### Below we include overrides for the modules above

## Overrides for filtering of cluster3D hits
icarus_stage1_filters.TPCHitFilterCryoW.HitDataLabelVec: ["cluster3DCryoW"]
icarus_stage1_filters.TPCHitFilterCryoW.MaximumHits:     60000 

icarus_stage1_filters.TPCHitFilterCryoE.HitDataLabelVec: ["cluster3DCryoE"]
icarus_stage1_filters.TPCHitFilterCryoE.MaximumHits:     60000    

## Definitions for running the 3D clustering by Cryostat
icarus_stage1_producers.cluster3DCryoW.MakeSpacePointsOnly:                                      true
icarus_stage1_producers.cluster3DCryoW.Hit3DBuilderAlg.HitFinderTagVec:                          ["gaushitTPCWW", "gaushitTPCWE"]
icarus_stage1_producers.cluster3DCryoW.Hit3DBuilderAlg.PulseHeightFraction:                      0. #0.75 #0.25
icarus_stage1_producers.cluster3DCryoW.Hit3DBuilderAlg.PHLowSelection:                           0. #4.0 # 20.
icarus_stage1_producers.cluster3DCryoW.Hit3DBuilderAlg.MaxHitChiSquare:                          1000000.
icarus_stage1_producers.cluster3DCryoW.Hit3DBuilderAlg.MaxMythicalChiSquare:                     30.
icarus_stage1_producers.cluster3DCryoW.Hit3DBuilderAlg.OutputHistograms:                         false

icarus_stage1_producers.cluster3DCryoE.MakeSpacePointsOnly:                                      true
icarus_stage1_producers.cluster3DCryoE.Hit3DBuilderAlg.HitFinderTagVec:                          ["gaushitTPCEW", "gaushitTPCEE"]
icarus_stage1_producers.cluster3DCryoE.Hit3DBuilderAlg.PulseHeightFraction:                      0. #0.75 #0.25
icarus_stage1_producers.cluster3DCryoE.Hit3DBuilderAlg.PHLowSelection:                           0. #4.0 # 20.
icarus_stage1_producers.cluster3DCryoE.Hit3DBuilderAlg.MaxHitChiSquare:                          1000000.
icarus_stage1_producers.cluster3DCryoE.Hit3DBuilderAlg.MaxMythicalChiSquare:                     30.
icarus_stage1_producers.cluster3DCryoE.Hit3DBuilderAlg.OutputHistograms:                         false

### Definitions for a pandora by cryostat
icarus_stage1_producers.pandoraGausCryoW.HitFinderModuleLabel:                                   "cluster3DCryoW"
icarus_stage1_producers.pandoraTrackGausCryoW.PFParticleLabel:                                   "pandoraGausCryoW"
icarus_stage1_producers.pandoraKalmanTrackGausCryoW.inputCollection:                             "pandoraGausCryoW"
icarus_stage1_producers.pandoraKalmanTrackGausCryoW.trackInputTag:                               "pandoraTrackGausCryoW"

icarus_stage1_producers.pandoraGausCryoE.HitFinderModuleLabel:                                   "cluster3DCryoE"
icarus_stage1_producers.pandoraTrackGausCryoE.PFParticleLabel:                                   "pandoraGausCryoE"
icarus_stage1_producers.pandoraKalmanTrackGausCryoE.inputCollection:                             "pandoraGausCryoE"
icarus_stage1_producers.pandoraKalmanTrackGausCryoE.trackInputTag:                               "pandoraTrackGausCryoE"

icarus_stage1_producers.caloskimCalorimetryCryoE.TrackModuleLabel:                               "pandoraTrackGausCryoE"
icarus_stage1_producers.caloskimCalorimetryCryoW.TrackModuleLabel:                               "pandoraTrackGausCryoW"

## Switch pandora back to just gaushits?
#icarus_stage1_producers.pandoraGausCryoW.ConfigFile:                                             "PandoraSettings_Master_ICARUS_RawICARUS.xml"
#icarus_stage1_producers.pandoraGausCryoE.ConfigFile:                                             "PandoraSettings_Master_ICARUS_RawICARUS.xml"

## Definitions for shower finding (both single and by cryostat)
icarus_stage1_producers.SBNShowerGausCryoW.PFParticleLabel:                                      "pandoraGausCryoW"
icarus_stage1_producers.SBNShowerGausCryoE.PFParticleLabel:                                      "pandoraGausCryoE"

END_PROLOG<|MERGE_RESOLUTION|>--- conflicted
+++ resolved
@@ -18,7 +18,7 @@
 #include "crtbacktracker_icarus.fcl"
 #include "crtt0matchingalg_icarus.fcl"
 #include "crtt0producer_icarus.fcl"
-#include "supera_modules.fcl"
+
 
 BEGIN_PROLOG
 
@@ -79,15 +79,20 @@
 
 icarus_stage1_analyzers:
 {
-<<<<<<< HEAD
-  caloskimE:      @local::caloskim_cryoe_nodigits_goldentracks
-  caloskimW:      @local::caloskim_cryow_nodigits_goldentracks
-=======
   caloskimE: @local::caloskim_cryoe_goldentracks_not0
   caloskimW: @local::caloskim_cryow_goldentracks_not0
->>>>>>> 3e8db53f
   simpleLightAna: @local::ICARUSFlashAssAna
-  supera:         @local::icarus_supera_data
+  CRTDataAnalysis: 
+   {
+     module_type:   "CRTDataAnalysis"
+     CRTHitLabel:   "crthit"
+     CRTDAQLabel:   "daqCRT"
+     TriggerLabel:  "daqTrigger"
+     QPed:                 60     # Pedestal offset [ADC]
+     QSlope:               70     # Pedestal slope [ADC/photon]
+     PEThresh:             7.5    # PE threshold above which charge amplitudes used
+     CrtWindow:            3e6    # time window for looking data within trigger timestamp [ns]
+   }
  }
 
 icarus_stage1_analyzers.caloskimE.SelectEvents: [reco]
@@ -99,13 +104,6 @@
 icarus_stage1_analyzers.caloskimW.SilenceMissingDataProducts: true
 
 ### Below are a list of convenient sequences that can be used for production/typical users. ###
-
-# Set up the standard analysis chain
-icarus_analysis_modules:           [  caloskimE 
-                                     ,caloskimW 
-                                     ,simpleLightAna
-                                     ,supera 
-                                   ]
 
 # Set up filtering of cluster3D hits by cryostat
 icarus_filter_cluster3DCryoW:      [ cluster3DCryoW,
