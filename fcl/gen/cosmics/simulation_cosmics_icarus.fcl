--- conflicted
+++ resolved
@@ -6,8 +6,4 @@
 physics.producers.generator.SubBoxLength:     "subboxLength 21 "
 physics.producers.generator.EnergyThreshold:  1e-2
 physics.producers.generator.SampleTime:       3.3e-3
-<<<<<<< HEAD
 physics.producers.generator.TimeOffset:      -1.1e-3
-=======
-physics.producers.generator.TimeOffset:      -1.1e-3
->>>>>>> dde4bd15
